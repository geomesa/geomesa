--- conflicted
+++ resolved
@@ -186,13 +186,8 @@
       }
     }
 
-<<<<<<< HEAD
     KafkaDataStoreConfig(catalog, brokers, zookeepers, consumers, producers, clearOnStart, topics, serialization,
-      indices, looseBBox, authProvider, audit, ns)
-=======
-    KafkaDataStoreConfig(catalog, brokers, zookeepers, consumers, producers, topics, serialization,
       indices, schemaRegistryUrl, looseBBox, authProvider, audit, ns)
->>>>>>> 1e58ad18
   }
 
   private def buildAuthProvider(params: java.util.Map[String, Serializable]): AuthorizationsProvider = {
