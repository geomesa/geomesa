--- conflicted
+++ resolved
@@ -35,11 +35,7 @@
   var ds: HBaseDataStore = _
 
   step {
-<<<<<<< HEAD
-    logger.info("Starting Arrow Test")
-=======
     logger.info("Starting HBase Arrow Test")
->>>>>>> 5cc413cf
     import scala.collection.JavaConversions._
     val params = Map(ConnectionParam.getName -> connection, BigTableNameParam.getName -> catalogTableName)
     ds = DataStoreFinder.getDataStore(params).asInstanceOf[HBaseDataStore]
