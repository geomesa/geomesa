--- conflicted
+++ resolved
@@ -10,12 +10,8 @@
 
 import org.apache.hadoop.hbase.TableName
 import org.apache.hadoop.hbase.client._
-<<<<<<< HEAD
 import org.apache.hadoop.hbase.filter.{Filter => HBaseFilter}
-import org.locationtech.geomesa.hbase.utils.BatchScan
-=======
 import org.locationtech.geomesa.hbase.utils.HBaseBatchScan
->>>>>>> c1ec1e99
 import org.locationtech.geomesa.hbase.{HBaseFilterStrategyType, HBaseQueryPlanType}
 import org.locationtech.geomesa.index.utils.Explainer
 import org.locationtech.geomesa.utils.collection.{CloseableIterator, SelfClosingIterator}
@@ -65,11 +61,7 @@
                     remoteFilters: Seq[HBaseFilter] = Nil,
                     resultsToFeatures: Iterator[Result] => Iterator[SimpleFeature]) extends HBaseQueryPlan {
   override def scan(ds: HBaseDataStore): CloseableIterator[SimpleFeature] = {
-<<<<<<< HEAD
-    val results = new BatchScan(ds.connection, table, ranges, ds.config.queryThreads, 100000, remoteFilters)
-=======
-    val results = new HBaseBatchScan(ds.connection, table, ranges, ds.config.queryThreads, 100000)
->>>>>>> c1ec1e99
+    val results = new HBaseBatchScan(ds.connection, table, ranges, ds.config.queryThreads, 100000, remoteFilters)
     SelfClosingIterator(resultsToFeatures(results), results.close)
   }
 }
