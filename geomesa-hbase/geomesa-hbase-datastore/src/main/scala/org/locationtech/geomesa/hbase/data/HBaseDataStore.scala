/***********************************************************************
* Copyright (c) 2013-2016 Commonwealth Computer Research, Inc.
* All rights reserved. This program and the accompanying materials
* are made available under the terms of the Apache License, Version 2.0
* which accompanies this distribution and is available at
* http://www.opensource.org/licenses/apache2.0.php.
*************************************************************************/

package org.locationtech.geomesa.hbase.data

import org.apache.hadoop.hbase.TableName
import org.apache.hadoop.hbase.client._
import org.locationtech.geomesa.hbase._
import org.locationtech.geomesa.hbase.data.HBaseDataStoreFactory.HBaseDataStoreConfig
import org.locationtech.geomesa.hbase.index.HBaseFeatureIndex
import org.locationtech.geomesa.index.metadata.{GeoMesaMetadata, MetadataStringSerializer}
import org.locationtech.geomesa.index.stats.{GeoMesaStats, UnoptimizedRunnableStats}
import org.locationtech.geomesa.index.utils.LocalLocking
import org.locationtech.geomesa.utils.index.IndexMode
import org.opengis.feature.simple.SimpleFeatureType
import org.opengis.filter.Filter

class HBaseDataStore(val connection: Connection, config: HBaseDataStoreConfig)
    extends HBaseDataStoreType(config) with LocalLocking {

  override val metadata: GeoMesaMetadata[String] =
    new HBaseBackedMetadata(connection, TableName.valueOf(config.catalog), MetadataStringSerializer)

  override def manager: HBaseIndexManagerType = HBaseFeatureIndex

  override def stats: GeoMesaStats = new UnoptimizedRunnableStats(this)

  override def createFeatureWriterAppend(sft: SimpleFeatureType,
                                         indices: Option[Seq[HBaseFeatureIndexType]]): HBaseFeatureWriterType =
    new HBaseAppendFeatureWriter(sft, this, indices)

  override def createFeatureWriterModify(sft: SimpleFeatureType,
                                         indices: Option[Seq[HBaseFeatureIndexType]],
                                         filter: Filter): HBaseFeatureWriterType =
    new HBaseModifyFeatureWriter(sft, this, indices, filter)

  override def createSchema(sft: SimpleFeatureType): Unit = {
    import org.locationtech.geomesa.utils.geotools.RichSimpleFeatureType.RichSimpleFeatureType
    // we are only allowed to set splits at table creation
    // disable table sharing to allow for decent pre-splitting
    sft.setTableSharing(false)
    super.createSchema(sft)
  }

  override def delete(): Unit = {
    val tables = getTypeNames.map(getSchema).flatMap { sft =>
      manager.indices(sft, IndexMode.Any).map(_.getTableName(sft.getTypeName, this))
    }
    val admin = connection.getAdmin
    try {
      (tables.distinct :+ config.catalog).map(TableName.valueOf).par.foreach { table =>
        admin.disableTable(table)
        admin.deleteTable(table)
      }
    } finally {
      admin.close()
    }
  }

<<<<<<< HEAD
//  override def dispose(): Unit = {
//    super.dispose()
//    connection.close()
//  }
=======
  override def dispose(): Unit = {
    super.dispose()
  }
>>>>>>> 684105cf
}<|MERGE_RESOLUTION|>--- conflicted
+++ resolved
@@ -62,14 +62,7 @@
     }
   }
 
-<<<<<<< HEAD
-//  override def dispose(): Unit = {
-//    super.dispose()
-//    connection.close()
-//  }
-=======
   override def dispose(): Unit = {
     super.dispose()
   }
->>>>>>> 684105cf
 }