/** *********************************************************************
 * Copyright (c) 2013-2020 Commonwealth Computer Research, Inc.
 * All rights reserved. This program and the accompanying materials
 * are made available under the terms of the Apache License, Version 2.0
 * which accompanies this distribution and is available at
 * http://www.opensource.org/licenses/apache2.0.php.
 * ********************************************************************* */

package org.locationtech.geomesa.hbase.data

import java.nio.charset.StandardCharsets
import java.util.regex.Pattern
import java.util.{Collections, Date, Locale, UUID}

import java.lang.Long

import com.typesafe.scalalogging.{LazyLogging, StrictLogging}
import org.apache.hadoop.fs.Path
import org.apache.hadoop.hbase.TableName
import org.apache.hadoop.hbase.client._
import org.apache.hadoop.hbase.coprocessor.CoprocessorHost
import org.apache.hadoop.hbase.filter.MultiRowRangeFilter.RowRange
import org.apache.hadoop.hbase.filter.{FilterList, KeyOnlyFilter, MultiRowRangeFilter, Filter => HFilter}
import org.apache.hadoop.hbase.io.compress.Compression
import org.apache.hadoop.hbase.io.encoding.DataBlockEncoding
import org.apache.hadoop.hbase.regionserver.BloomType
import org.apache.hadoop.hbase.security.visibility.CellVisibility
import org.locationtech.geomesa.hbase.HBaseSystemProperties
import org.locationtech.geomesa.utils.io.IsFlushableImplicits

import scala.util.Try
// noinspection ScalaDeprecation
import org.locationtech.geomesa.hbase.HBaseSystemProperties.{CoprocessorPath, CoprocessorUrl, TableAvailabilityTimeout}
import org.locationtech.geomesa.hbase.aggregators.HBaseArrowAggregator.HBaseArrowResultsToFeatures
import org.locationtech.geomesa.hbase.aggregators.HBaseBinAggregator.HBaseBinResultsToFeatures
import org.locationtech.geomesa.hbase.aggregators.HBaseDensityAggregator.HBaseDensityResultsToFeatures
import org.locationtech.geomesa.hbase.aggregators.HBaseStatsAggregator.HBaseStatsResultsToFeatures
import org.locationtech.geomesa.hbase.aggregators.{HBaseArrowAggregator, HBaseBinAggregator, HBaseDensityAggregator, HBaseStatsAggregator}
import org.locationtech.geomesa.hbase.data.HBaseQueryPlan.{CoprocessorPlan, EmptyPlan, ScanPlan, TableScan}
import org.locationtech.geomesa.hbase.rpc.coprocessor.GeoMesaCoprocessor
import org.locationtech.geomesa.hbase.rpc.filter._
import org.locationtech.geomesa.hbase.utils.HBaseVersions
import org.locationtech.geomesa.index.api.IndexAdapter.BaseIndexWriter
import org.locationtech.geomesa.index.api.QueryPlan.{FeatureReducer, IndexResultsToFeatures}
import org.locationtech.geomesa.index.api.WritableFeature.FeatureWrapper
import org.locationtech.geomesa.index.api.{WritableFeature, _}
import org.locationtech.geomesa.index.conf.QueryHints
import org.locationtech.geomesa.index.filters.{S2Filter, S3Filter, Z2Filter, Z3Filter}
import org.locationtech.geomesa.index.index.id.IdIndex
import org.locationtech.geomesa.index.index.s2.{S2Index, S2IndexValues}
import org.locationtech.geomesa.index.index.s3.{S3Index, S3IndexValues}
import org.locationtech.geomesa.index.index.z2.{Z2Index, Z2IndexValues}
import org.locationtech.geomesa.index.index.z3.{Z3Index, Z3IndexValues}
import org.locationtech.geomesa.index.iterators.StatsScan
import org.locationtech.geomesa.index.planning.LocalQueryRunner.{ArrowDictionaryHook, LocalTransformReducer}
import org.locationtech.geomesa.utils.index.ByteArrays
import org.locationtech.geomesa.utils.io.{CloseWithLogging, FlushWithLogging, WithClose}
import org.locationtech.geomesa.utils.text.StringSerialization
import org.opengis.feature.simple.{SimpleFeature, SimpleFeatureType}

import scala.util.Random
import scala.util.control.NonFatal

class HBaseIndexAdapter(ds: HBaseDataStore) extends IndexAdapter[HBaseDataStore] with StrictLogging {

  import HBaseIndexAdapter._
  import org.locationtech.geomesa.utils.geotools.RichSimpleFeatureType.RichSimpleFeatureType

  import scala.collection.JavaConverters._

  override def createTable(
                            index: GeoMesaFeatureIndex[_, _],
                            partition: Option[String],
                            splits: => Seq[Array[Byte]]): Unit = {
    // write table name to metadata
    val name = TableName.valueOf(index.configureTableName(partition, tableNameLimit))

    WithClose(ds.connection.getAdmin) { admin =>
      if (!admin.tableExists(name)) {
        logger.debug(s"Creating table $name")

        val conf = admin.getConfiguration

        val compression = index.sft.getCompression.map { alg =>
          logger.debug(s"Setting compression '$alg' on table $name for feature ${index.sft.getTypeName}")
          // note: all compression types in HBase are case-sensitive and lower-cased
          Compression.getCompressionAlgorithmByName(alg.toLowerCase(Locale.US))
        }

        val cols = groups.apply(index.sft).map(_._1)
        val bloom = Some(BloomType.NONE)
        val encoding = if (index.name == IdIndex.name) {
          None
        } else {
          Some(DataBlockEncoding.FAST_DIFF)
        }

        // noinspection ScalaDeprecation
        val coprocessor = if (!ds.config.remoteFilter) {
          None
        } else {
          def urlFromSysProp: Option[Path] = CoprocessorUrl.option.orElse(CoprocessorPath.option).map(new Path(_))

          lazy val coprocessorUrl = ds.config.coprocessors.url.orElse(urlFromSysProp).orElse {
            try {
              // the jar should be under hbase.dynamic.jars.dir to enable filters, so look there
              val dir = new Path(conf.get("hbase.dynamic.jars.dir"))
              WithClose(dir.getFileSystem(conf)) { fs =>
                if (!fs.isDirectory(dir)) {
                  None
                } else {
                  fs.listStatus(dir).collectFirst {
                    case s if distributedJarNamePattern.matcher(s.getPath.getName).matches() => s.getPath
                  }
                }
              }
            } catch {
              case NonFatal(e) => logger.warn("Error checking dynamic jar path:", e); None
            }
          }
          // if the coprocessors are installed site-wide don't register them in the table descriptor
          val installed = Option(conf.get(CoprocessorHost.USER_REGION_COPROCESSOR_CONF_KEY))
          val names = installed.map(_.split(":").toSet).getOrElse(Set.empty[String])
          if (names.contains(CoprocessorClass)) {
            None
          } else {
            logger.debug(s"Using coprocessor path ${coprocessorUrl.orNull}")
            // TODO: Warn if the path given is different from paths registered in other coprocessors
            // if so, other tables would need updating
            Some(CoprocessorClass -> coprocessorUrl)
          }
        }

        try {
          HBaseVersions.createTableAsync(admin, name, cols, bloom, compression, encoding, None, coprocessor, splits)
        } catch {
          case _: org.apache.hadoop.hbase.TableExistsException => // ignore, another thread created it for us
        }
      }

      waitForTable(admin, name)
    }
  }

  override def renameTable(from: String, to: String): Unit = {
    WithClose(ds.connection.getAdmin) { admin =>
      val existing = TableName.valueOf(from)
      val renamed = TableName.valueOf(to)
      if (admin.tableExists(existing)) {
        // renaming in hbase requires creating a snapshot and using that to create the new table
        val snapshot = StringSerialization.alphaNumericSafeString(UUID.randomUUID().toString)
        admin.disableTable(existing)
        admin.snapshot(snapshot, existing)
        admin.cloneSnapshot(snapshot, renamed)
        admin.deleteSnapshot(snapshot)
        admin.deleteTable(existing)
        waitForTable(admin, renamed)
      }
    }
  }

  override def deleteTables(tables: Seq[String]): Unit = {
    WithClose(ds.connection.getAdmin) { admin =>
      tables.par.foreach { name =>
        val table = TableName.valueOf(name)
        if (admin.tableExists(table)) {
          HBaseVersions.disableTableAsync(admin, table)
          val timeout = TableAvailabilityTimeout.toDuration.filter(_.isFinite())
          logger.debug(s"Waiting for table '$table' to be disabled with " +
            s"${timeout.map(t => s"a timeout of $t").getOrElse("no timeout")}")
          val stop = timeout.map(t => System.currentTimeMillis() + t.toMillis)
          while (!admin.isTableDisabled(table) && stop.forall(_ > System.currentTimeMillis())) {
            Thread.sleep(1000)
          }
          // no async operation, but timeout can be controlled through hbase-site.xml "hbase.client.sync.wait.timeout.msec"
          admin.deleteTable(table)
        }
      }
    }
  }

  override def clearTables(tables: Seq[String], prefix: Option[Array[Byte]]): Unit = {
    tables.par.foreach { name =>
      val tableName = TableName.valueOf(name)
      WithClose(ds.connection.getTable(tableName)) { table =>
        val scan = new Scan().setFilter(new KeyOnlyFilter)
        prefix.foreach(scan.setRowPrefixFilter)
        ds.applySecurity(scan)
        val mutateParams = new BufferedMutatorParams(tableName)
        WithClose(table.getScanner(scan), ds.connection.getBufferedMutator(mutateParams)) { case (scanner, mutator) =>
          scanner.iterator.asScala.grouped(10000).foreach { result =>
            // TODO GEOMESA-2546 set delete visibilities
            val deletes = result.map(r => new Delete(r.getRow))
            mutator.mutate(deletes.asJava)
          }
        }
      }
    }
  }

  override def createQueryPlan(strategy: QueryStrategy): HBaseQueryPlan = {

    import org.locationtech.geomesa.index.conf.QueryHints.RichHints

    val QueryStrategy(filter, byteRanges, _, _, ecql, hints, _) = strategy
    val index = filter.index

    // index api defines empty start/end for open-ended range
    // index api defines start row inclusive, end row exclusive
    // both these conventions match the conventions for hbase scan objects
    val ranges = byteRanges.map {
      case BoundedByteRange(start, stop) => new RowRange(start, true, stop, false)
      case SingleRowByteRange(row) => new RowRange(row, true, ByteArrays.rowFollowingRow(row), false)
    }
    val small = byteRanges.headOption.exists(_.isInstanceOf[SingleRowByteRange])

    val tables = index.getTablesForQuery(filter.filter).map(TableName.valueOf)
    val (colFamily, schema) = groups.group(index.sft, hints.getTransformDefinition, ecql)

    val transform: Option[(String, SimpleFeatureType)] = hints.getTransform

    // check for an empty query plan, if there are no tables or ranges to scan
    def empty(reducer: Option[FeatureReducer]): Option[HBaseQueryPlan] =
      if (tables.isEmpty || ranges.isEmpty) {
        Some(EmptyPlan(filter, reducer))
      } else {
        None
      }

    if (!ds.config.remoteFilter) {
      // everything is done client side
      val arrowHook = Some(ArrowDictionaryHook(ds.stats, filter.filter))
      // note: we assume visibility filtering is still done server-side as it's part of core hbase
      // note: we use the full filter here, since we can't use the z3 server-side filter
      // for some attribute queries we wouldn't need the full filter...
      val reducer = Some(new LocalTransformReducer(schema, filter.filter, None, transform, hints, arrowHook))
      empty(reducer).getOrElse {
        val scans = configureScans(tables, ranges, small, colFamily, Seq.empty, coprocessor = false)
        val resultsToFeatures = new HBaseResultsToFeatures(index, schema)
        val sort = hints.getSortFields
        val max = hints.getMaxFeatures
        val project = hints.getProjection
        ScanPlan(filter, ranges, scans, resultsToFeatures, reducer, sort, max, project)
      }
    } else {
      // TODO pull this out to be SPI loaded so that new indices can be added seamlessly
      val indexFilter = strategy.index match {
        case _: Z3Index =>
          strategy.values.map { case v: Z3IndexValues =>
            (Z3HBaseFilter.Priority, Z3HBaseFilter(Z3Filter(v), index.keySpace.sharding.length))
          }

        case _: Z2Index =>
          strategy.values.map { case v: Z2IndexValues =>
            (Z2HBaseFilter.Priority, Z2HBaseFilter(Z2Filter(v), index.keySpace.sharding.length))
          }

        case _: S2Index =>
          strategy.values.map { case v: S2IndexValues =>
            (S2HBaseFilter.Priority, S2HBaseFilter(S2Filter(v), index.keySpace.sharding.length))
          }

        case _: S3Index =>
          strategy.values.map { case v: S3IndexValues =>
            (S3HBaseFilter.Priority, S3HBaseFilter(S3Filter(v), index.keySpace.sharding.length))
          }
        // TODO GEOMESA-1807 deal with non-points in a pushdown XZ filter

        case _ => None
      }

      val max = hints.getMaxFeatures
      val projection = hints.getProjection
      lazy val returnSchema = transform.map(_._2).getOrElse(schema)
      lazy val filters = {
        val cqlFilter = if (ecql.isEmpty && transform.isEmpty && hints.getSampling.isEmpty) {
          Seq.empty
        } else {
          Seq((CqlTransformFilter.Priority, CqlTransformFilter(schema, strategy.index, ecql, transform, hints)))
        }
        (cqlFilter ++ indexFilter).sortBy(_._1).map(_._2)
      }
      lazy val coprocessorOptions =
        Map(GeoMesaCoprocessor.YieldOpt -> String.valueOf(ds.config.coprocessors.yieldPartialResults))
      lazy val scans = configureScans(tables, ranges, small, colFamily, filters, coprocessor = false)
      lazy val coprocessorScans =
        configureScans(tables, ranges, small, colFamily, indexFilter.toSeq.map(_._2), coprocessor = true)
      lazy val resultsToFeatures = new HBaseResultsToFeatures(index, returnSchema)
      lazy val localReducer = {
        val arrowHook = Some(ArrowDictionaryHook(ds.stats, filter.filter))
        Some(new LocalTransformReducer(returnSchema, None, None, None, hints, arrowHook))
      }

      if (hints.isDensityQuery) {
        empty(None).getOrElse {
          if (ds.config.coprocessors.enabled.density) {
            val options = HBaseDensityAggregator.configure(schema, index, ecql, hints) ++ coprocessorOptions
            val results = new HBaseDensityResultsToFeatures()
            CoprocessorPlan(filter, ranges, coprocessorScans, options, results, None, max, projection)
          } else {
            if (hints.isSkipReduce) {
              // override the return sft to reflect what we're actually returning,
              // since the density sft is only created in the local reduce step
              hints.hints.put(QueryHints.Internal.RETURN_SFT, returnSchema)
            }
            ScanPlan(filter, ranges, scans, resultsToFeatures, localReducer, None, max, projection)
          }
        }
      } else if (hints.isArrowQuery) {
        val config = HBaseArrowAggregator.configure(schema, index, ds.stats, filter.filter, ecql, hints)
        val reducer = Some(config.reduce)
        empty(reducer).getOrElse {
          if (ds.config.coprocessors.enabled.arrow) {
            val options = config.config ++ coprocessorOptions
            val results = new HBaseArrowResultsToFeatures()
            CoprocessorPlan(filter, ranges, coprocessorScans, options, results, reducer, max, projection)
          } else {
            if (hints.isSkipReduce) {
              // override the return sft to reflect what we're actually returning,
              // since the arrow sft is only created in the local reduce step
              hints.hints.put(QueryHints.Internal.RETURN_SFT, returnSchema)
            }
            ScanPlan(filter, ranges, scans, resultsToFeatures, localReducer, None, max, projection)
          }
        }
      } else if (hints.isStatsQuery) {
        val reducer = Some(StatsScan.StatsReducer(returnSchema, hints))
        empty(reducer).getOrElse {
          if (ds.config.coprocessors.enabled.stats) {
            val options = HBaseStatsAggregator.configure(schema, index, ecql, hints) ++ coprocessorOptions
            val results = new HBaseStatsResultsToFeatures()
            CoprocessorPlan(filter, ranges, coprocessorScans, options, results, reducer, max, projection)
          } else {
            if (hints.isSkipReduce) {
              // override the return sft to reflect what we're actually returning,
              // since the stats sft is only created in the local reduce step
              hints.hints.put(QueryHints.Internal.RETURN_SFT, returnSchema)
            }
            ScanPlan(filter, ranges, scans, resultsToFeatures, localReducer, None, max, projection)
          }
        }
      } else if (hints.isBinQuery) {
        empty(None).getOrElse {
          if (ds.config.coprocessors.enabled.bin) {
            val options = HBaseBinAggregator.configure(schema, index, ecql, hints) ++ coprocessorOptions
            val results = new HBaseBinResultsToFeatures()
            CoprocessorPlan(filter, ranges, coprocessorScans, options, results, None, max, projection)
          } else {
            if (hints.isSkipReduce) {
              // override the return sft to reflect what we're actually returning,
              // since the bin sft is only created in the local reduce step
              hints.hints.put(QueryHints.Internal.RETURN_SFT, returnSchema)
            }
            ScanPlan(filter, ranges, scans, resultsToFeatures, localReducer, None, max, projection)
          }
        }
      } else {
        empty(None).getOrElse {
          ScanPlan(filter, ranges, scans, resultsToFeatures, None, hints.getSortFields, max, projection)
        }
      }
    }
  }

  override def createWriter(sft: SimpleFeatureType,
                            indices: Seq[GeoMesaFeatureIndex[_, _]],
                            partition: Option[String]): HBaseIndexWriter =
    new HBaseIndexWriter(ds, indices, WritableFeature.wrapper(sft, groups), partition, Some(sft))

  /**
   * Configure the hbase scan
   *
   * @param tables      tables being scanned, used for region location information
   * @param ranges      ranges to scan, non-empty. needs to be mutable as we will sort it in place
   * @param small       whether 'small' ranges (i.e. gets)
   * @param colFamily   col family to scan
   * @param filters     scan filters
   * @param coprocessor is this a coprocessor scan or not
   * @return
   */
  protected def configureScans(
                                tables: Seq[TableName],
                                ranges: Seq[RowRange],
                                small: Boolean,
                                colFamily: Array[Byte],
                                filters: Seq[HFilter],
                                coprocessor: Boolean): Seq[TableScan] = {
    val cacheBlocks = HBaseSystemProperties.ScannerBlockCaching.toBoolean.get // has a default value so .get is safe
    val cacheSize = HBaseSystemProperties.ScannerCaching.toInt

    logger.debug(s"HBase client scanner: block caching: $cacheBlocks, caching: $cacheSize")

    if (small && !coprocessor) {
      val filter = filters match {
        case Nil => None
        case Seq(f) => Some(f)
        case f => Some(new FilterList(f: _*))
      }
      // note: we have to copy the ranges for each table scan
      tables.map { table =>
        val scans = ranges.map { r =>
          val scan = new Scan(r.getStartRow, r.getStopRow)
          scan.addFamily(colFamily).setCacheBlocks(cacheBlocks).setSmall(true)
          filter.foreach(scan.setFilter)
          cacheSize.foreach(scan.setCaching)
          ds.applySecurity(scan)
          scan
        }
        TableScan(table, scans)
      }
    } else {
      // split and group ranges by region server
      // note: we have to copy the ranges for each table scan anyway
      val rangesPerTable: Seq[(TableName, collection.Map[String, java.util.List[RowRange]])] = tables.map(t => t -> groupRangesByRegion(t, ranges))

      def createGroup(group: java.util.List[RowRange]): Scan = {
        val scan = new Scan(group.get(0).getStartRow, group.get(group.size() - 1).getStopRow)
        val mrrf = if (group.size() < 2) {
          filters
        } else {
          // TODO GEOMESA-1806
          // currently, the MultiRowRangeFilter constructor will call sortAndMerge a second time
          // this is unnecessary as we have already sorted and merged
          // note: mrrf first priority
          filters.+:(new MultiRowRangeFilter(group))
        }
        scan.setFilter(if (mrrf.lengthCompare(1) > 0) {
          new FilterList(mrrf: _*)
        } else {
          mrrf.headOption.orNull
        })
        scan.addFamily(colFamily).setCacheBlocks(cacheBlocks)
        cacheSize.foreach(scan.setCaching)

        // apply visibilities
        ds.applySecurity(scan)

        scan
      }

      rangesPerTable.map { case (table, rangesPerRegion) =>
        val maxRangesPerGroup = {
          def calcMax(maxPerGroup: Int, threads: Int): Int = {
            val totalRanges = rangesPerRegion.values.map(_.size).sum
            math.min(maxPerGroup, math.max(1, math.ceil(totalRanges.toDouble / threads).toInt))
          }

          if (coprocessor) {
            calcMax(ds.config.coprocessors.maxRangesPerExtendedScan, ds.config.coprocessors.threads)
          } else {
            calcMax(ds.config.queries.maxRangesPerExtendedScan, ds.config.queries.threads)
          }
        }

        val groupedScans = Seq.newBuilder[Scan]

        rangesPerRegion.foreach { case (_, list) =>
          // our ranges are non-overlapping, so just sort them but don't bother merging them
          Collections.sort(list)

          var i = 0
          while (i < list.size()) {
            val groupSize = math.min(maxRangesPerGroup, list.size() - i)
            groupedScans += createGroup(list.subList(i, i + groupSize))
            i += groupSize
          }
        }

        // shuffle the ranges, otherwise our threads will tend to all hit the same region server at once
        TableScan(table, Random.shuffle(groupedScans.result))
      }
    }
  }

  /**
   * Split and group ranges by region server
   *
   * @param table  table being scanned
   * @param ranges ranges to group
   * @return
   */
  private def groupRangesByRegion(
                                   table: TableName,
                                   ranges: Seq[RowRange]): scala.collection.Map[String, java.util.List[RowRange]] = {
    val rangesPerRegion = scala.collection.mutable.Map.empty[String, java.util.List[RowRange]]
    WithClose(ds.connection.getRegionLocator(table)) { locator =>
      ranges.foreach(groupRange(locator, _, rangesPerRegion))
    }
    rangesPerRegion
  }

  /**
   * Group the range based on the region server hosting it. Splits ranges as needed if they span
   * more than one region
   *
   * @param locator region locator
   * @param range   range to group
   * @param result  collected results
   */
  @scala.annotation.tailrec
  private def groupRange(
                          locator: RegionLocator,
                          range: RowRange,
                          result: scala.collection.mutable.Map[String, java.util.List[RowRange]]): Unit = {
    var encodedName: String = null
    var split: Array[Byte] = null
    try {
      val regionInfo = locator.getRegionLocation(range.getStartRow).getRegionInfo
      encodedName = regionInfo.getEncodedName
      val regionEndKey = regionInfo.getEndKey // Note this is exclusive.
      if (regionEndKey.nonEmpty &&
        (range.getStopRow.isEmpty || ByteArrays.ByteOrdering.compare(regionEndKey, range.getStopRow) <= 0)) {
        split = regionEndKey
      }
    } catch {
      case NonFatal(e) => logger.warn(s"Error checking range location for '$range''", e)
    }
    val buffer = result.getOrElseUpdate(encodedName, new java.util.ArrayList())
    if (split == null) {
      buffer.add(range)
    } else {
      // split the range based on the current region
      buffer.add(new RowRange(range.getStartRow, true, split, false))
      groupRange(locator, new RowRange(split, true, range.getStopRow, false), result)
    }
  }
}

object HBaseIndexAdapter extends LazyLogging {

  private val distributedJarNamePattern = Pattern.compile("^geomesa-hbase-distributed-runtime.*\\.jar$")

  // these are in the geomesa-hbase-server module, so not accessible directly
  val CoprocessorClass = "org.locationtech.geomesa.hbase.server.coprocessor.GeoMesaCoprocessor"
  val AggregatorPackage = "org.locationtech.geomesa.hbase.server.common"

  val durability: Durability = HBaseSystemProperties.WalDurability.option match {
    case Some(value) =>
      Durability.values.find(_.toString.equalsIgnoreCase(value)).getOrElse {
        logger.error(s"Invalid HBase WAL durability setting: $value. Falling back to default durability")
        Durability.USE_DEFAULT
      }
    case None => Durability.USE_DEFAULT
  }

  /**
   * Waits for a table to come online after being created
   *
   * @param admin hbase admin
   * @param table table name
   */
  def waitForTable(admin: Admin, table: TableName): Unit = {
    if (!admin.isTableAvailable(table)) {
      val timeout = TableAvailabilityTimeout.toDuration.filter(_.isFinite())
      logger.debug(s"Waiting for table '$table' to become available with " +
        s"${timeout.map(t => s"a timeout of $t").getOrElse("no timeout")}")
      val stop = timeout.map(t => System.currentTimeMillis() + t.toMillis)
      while (!admin.isTableAvailable(table) && stop.forall(_ > System.currentTimeMillis())) {
        Thread.sleep(1000)
      }
    }
  }

  /**
   * Deserializes row bytes into simple features
   *
   * @param _index index
   * @param _sft   sft
   */
  class HBaseResultsToFeatures(_index: GeoMesaFeatureIndex[_, _], _sft: SimpleFeatureType) extends
    IndexResultsToFeatures[Result](_index, _sft) {

    def this() = this(null, null) // no-arg constructor required for serialization

    override def apply(result: Result): SimpleFeature = {
      val cell = result.rawCells()(0)
      val id = index.getIdFromRow(cell.getRowArray, cell.getRowOffset, cell.getRowLength, null)
      serializer.deserialize(id, cell.getValueArray, cell.getValueOffset, cell.getValueLength)
    }
  }

  /**
   * Writer for hbase
   *
   * @param ds        datastore
   * @param indices   indices to write to
   * @param partition partition to write to
   */
  class HBaseIndexWriter(
                          ds: HBaseDataStore,
                          indices: Seq[GeoMesaFeatureIndex[_, _]],
                          wrapper: FeatureWrapper[WritableFeature],
                          partition: Option[String],
                          sft: Some[SimpleFeatureType]
                        ) extends BaseIndexWriter(indices, wrapper) {

    private val batchSize = HBaseSystemProperties.WriteBatchSize.toLong

    private val mutators = indices.toArray.map { index =>
      val table = index.getTableNames(partition) match {
        case Seq(t) => t // should always be writing to a single table here
        case tables => throw new IllegalStateException(s"Expected a single table but got: ${tables.mkString(", ")}")
      }
      val params = new BufferedMutatorParams(TableName.valueOf(table))
      batchSize.foreach(params.writeBufferSize)
      ds.connection.getBufferedMutator(params)
    }

    import org.locationtech.geomesa.utils.geotools.RichSimpleFeatureType._
<<<<<<< HEAD

    private val writeTTL = {
      val ttl_option = Option(sft.get.getUserData.get("geomesa.feature.ttl"))
      if (ttl_option != None) Long.parseLong(ttl_option.get.toString) else 0L
    }
=======
>>>>>>> c6f38dc6
    private val dtgIndex: Int = sft.flatMap(_.getDtgIndex).getOrElse(-1)

    private var i = 0

    override protected def write(feature: WritableFeature, values: Array[RowKeyValue[_]], update: Boolean): Unit = {
      if (update) {
        // for updates, ensure that our timestamps don't clobber each other
        flush()
        Thread.sleep(1)
      }

<<<<<<< HEAD
      val ttl = if (writeTTL > 0 && dtgIndex != -1) {
        val ts = feature.getAttribute(dtgIndex).asInstanceOf[Date].toInstant.toEpochMilli
        val now = System.currentTimeMillis()
        val t = writeTTL - (now - ts)
=======
      val timeOfDeletion = {
        val userData = sft.get.getUserData
        if (userData.containsKey("geomesa.feature.expiry")) {
          import org.locationtech.geomesa.utils.conf.FeatureExpiration
          val expiration = FeatureExpiration.apply(sft.get, userData.get("geomesa.feature.expiry").toString)
          expiration.expires(feature.feature)
        }
        else 0L
      }

      val ttl = if (timeOfDeletion > 0 && dtgIndex != -1) {
        val now = System.currentTimeMillis()
        val featureTime = feature.getAttribute(dtgIndex).asInstanceOf[Date].getTime
        val t = timeOfDeletion - (now - featureTime) - now // need to adjust based on feature dtg
>>>>>>> c6f38dc6
        if (t > 0) {
          t
        } else {
          logger.warn("Feature is already past its TTL; not added to database")
          return
        }
      } else {
        0
      }

      i = 0
      while (i < values.length) {
        val mutator = mutators(i)
        values(i) match {
          case kv: SingleRowKeyValue[_] =>
            kv.values.foreach { value =>
              val put = new Put(kv.row)
              put.addImmutable(value.cf, value.cq, value.value)
              if (!value.vis.isEmpty) {
                put.setCellVisibility(new CellVisibility(new String(value.vis, StandardCharsets.UTF_8)))
              }
              put.setDurability(durability)
              if (ttl > 0) put.setTTL(ttl)
              mutator.mutate(put)
            }

          case mkv: MultiRowKeyValue[_] =>
            mkv.rows.foreach { row =>
              mkv.values.foreach { value =>
                val put = new Put(row)
                put.addImmutable(value.cf, value.cq, value.value)
                if (!value.vis.isEmpty) {
                  put.setCellVisibility(new CellVisibility(new String(value.vis, StandardCharsets.UTF_8)))
                }
                put.setDurability(durability)
                if (ttl > 0) put.setTTL(ttl)
                mutator.mutate(put)
              }
            }
        }
        i += 1
      }
    }

    override protected def delete(feature: WritableFeature, values: Array[RowKeyValue[_]]): Unit = {
      i = 0
      while (i < values.length) {
        val mutator = mutators(i)
        values(i) match {
          case kv: SingleRowKeyValue[_] =>
            kv.values.foreach { value =>
              val del = new Delete(kv.row)
              del.addFamily(value.cf) // note: passing in the column qualifier seems to keep deletes from working
              if (!value.vis.isEmpty) {
                del.setCellVisibility(new CellVisibility(new String(value.vis, StandardCharsets.UTF_8)))
              }
              mutator.mutate(del)
            }

          case mkv: MultiRowKeyValue[_] =>
            mkv.rows.foreach { row =>
              mkv.values.foreach { value =>
                val del = new Delete(row)
                del.addFamily(value.cf) // note: passing in the column qualifier seems to keep deletes from working
                if (!value.vis.isEmpty) {
                  del.setCellVisibility(new CellVisibility(new String(value.vis, StandardCharsets.UTF_8)))
                }
                mutator.mutate(del)
              }
            }
        }
        i += 1
      }
    }

    override def flush(): Unit = FlushWithLogging.raise(mutators)(BufferedMutatorIsFlushable.arrayIsFlushable)

    override def close(): Unit = CloseWithLogging.raise(mutators)
  }

  object BufferedMutatorIsFlushable extends IsFlushableImplicits[BufferedMutator] {
    override protected def flush(f: BufferedMutator): Try[Unit] = Try(f.flush())
  }

}<|MERGE_RESOLUTION|>--- conflicted
+++ resolved
@@ -607,14 +607,6 @@
     }
 
     import org.locationtech.geomesa.utils.geotools.RichSimpleFeatureType._
-<<<<<<< HEAD
-
-    private val writeTTL = {
-      val ttl_option = Option(sft.get.getUserData.get("geomesa.feature.ttl"))
-      if (ttl_option != None) Long.parseLong(ttl_option.get.toString) else 0L
-    }
-=======
->>>>>>> c6f38dc6
     private val dtgIndex: Int = sft.flatMap(_.getDtgIndex).getOrElse(-1)
 
     private var i = 0
@@ -626,12 +618,6 @@
         Thread.sleep(1)
       }
 
-<<<<<<< HEAD
-      val ttl = if (writeTTL > 0 && dtgIndex != -1) {
-        val ts = feature.getAttribute(dtgIndex).asInstanceOf[Date].toInstant.toEpochMilli
-        val now = System.currentTimeMillis()
-        val t = writeTTL - (now - ts)
-=======
       val timeOfDeletion = {
         val userData = sft.get.getUserData
         if (userData.containsKey("geomesa.feature.expiry")) {
@@ -646,7 +632,6 @@
         val now = System.currentTimeMillis()
         val featureTime = feature.getAttribute(dtgIndex).asInstanceOf[Date].getTime
         val t = timeOfDeletion - (now - featureTime) - now // need to adjust based on feature dtg
->>>>>>> c6f38dc6
         if (t > 0) {
           t
         } else {
