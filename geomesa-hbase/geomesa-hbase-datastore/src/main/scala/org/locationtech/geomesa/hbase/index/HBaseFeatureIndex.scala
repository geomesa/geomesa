/***********************************************************************
* Copyright (c) 2013-2016 Commonwealth Computer Research, Inc.
* All rights reserved. This program and the accompanying materials
* are made available under the terms of the Apache License, Version 2.0
* which accompanies this distribution and is available at
* http://www.opensource.org/licenses/apache2.0.php.
*************************************************************************/

package org.locationtech.geomesa.hbase.index

import org.apache.hadoop.hbase._
import org.apache.hadoop.hbase.client._
import org.apache.hadoop.hbase.filter.{KeyOnlyFilter, Filter => HFilter}
import org.apache.hadoop.hbase.util.Bytes
import org.geotools.factory.Hints
import org.locationtech.geomesa.hbase._
import org.locationtech.geomesa.hbase.coprocessor.KryoLazyDensityCoprocessor
import org.locationtech.geomesa.hbase.data._
import org.locationtech.geomesa.hbase.filters.JSimpleFeatureFilter
import org.locationtech.geomesa.hbase.index.HBaseFeatureIndex.ScanConfig
import org.locationtech.geomesa.index.index.ClientSideFiltering.RowAndValue
import org.locationtech.geomesa.index.index.{ClientSideFiltering, IndexAdapter}
import org.locationtech.geomesa.utils.geotools.SimpleFeatureTypes
import org.locationtech.geomesa.utils.index.IndexMode.IndexMode
import org.opengis.feature.simple.{SimpleFeature, SimpleFeatureType}
import org.opengis.filter.Filter

object HBaseFeatureIndex extends HBaseIndexManagerType {

  // note: keep in priority order for running full table scans
  override val AllIndices: Seq[HBaseFeatureIndex] =
    Seq(HBaseZ3Index, HBaseXZ3Index, HBaseZ2Index, HBaseXZ2Index, HBaseIdIndex, HBaseAttributeIndex, HBaseAttributeDateIndex)

  override val CurrentIndices: Seq[HBaseFeatureIndex] =
    Seq(HBaseZ3Index, HBaseXZ3Index, HBaseZ2Index, HBaseXZ2Index, HBaseIdIndex, HBaseAttributeIndex)

  override def indices(sft: SimpleFeatureType, mode: IndexMode): Seq[HBaseFeatureIndex] =
    super.indices(sft, mode).asInstanceOf[Seq[HBaseFeatureIndex]]
  override def index(identifier: String): HBaseFeatureIndex =
    super.index(identifier).asInstanceOf[HBaseFeatureIndex]

  val DataColumnFamily: Array[Byte] = Bytes.toBytes("d")
  val DataColumnFamilyDescriptor = new HColumnDescriptor(DataColumnFamily)

  val DataColumnQualifier: Array[Byte] = Bytes.toBytes("d")
  val DataColumnQualifierDescriptor = new HColumnDescriptor(DataColumnQualifier)

<<<<<<< HEAD
  case class ScanConfig(filters: Seq[HFilter], entriesToFeatures: Iterator[Result] => Iterator[SimpleFeature])
=======
  case class ScanConfig(hbaseFilters: Seq[HBaseFilter],
                        coprocessor: Option[Coprocessor],
                        entriesToFeatures: Iterator[Result] => Iterator[SimpleFeature])

>>>>>>> c9721c61
}

trait HBaseFeatureIndex extends HBaseFeatureIndexType
  with IndexAdapter[HBaseDataStore, HBaseFeature, Mutation, Query] with ClientSideFiltering[Result] {

  import HBaseFeatureIndex.{DataColumnFamily, DataColumnQualifier}

  override def configure(sft: SimpleFeatureType, ds: HBaseDataStore): Unit = {
    super.configure(sft, ds)
    val name = TableName.valueOf(getTableName(sft.getTypeName, ds))
    val admin = ds.connection.getAdmin
    try {
      if (!admin.tableExists(name)) {
        val descriptor = new HTableDescriptor(name)
        descriptor.addFamily(HBaseFeatureIndex.DataColumnFamilyDescriptor)
        admin.createTable(descriptor, getSplits(sft).toArray)
      }
    } finally {
      admin.close()
    }
  }

  override def delete(sft: SimpleFeatureType, ds: HBaseDataStore, shared: Boolean): Unit = {
    import org.locationtech.geomesa.utils.geotools.RichSimpleFeatureType.RichSimpleFeatureType

    import scala.collection.JavaConversions._

    if (shared) {
      val table = ds.connection.getTable(TableName.valueOf(getTableName(sft.getTypeName, ds)))
      try {
        val scan = new Scan()
          .setRowPrefixFilter(sft.getTableSharingBytes)
          .setFilter(new KeyOnlyFilter)
        ds.applySecurity(scan)
        val scanner = table.getScanner(scan)
        try {
          scanner.iterator.grouped(10000).foreach { result =>
            // TODO set delete visibilities
            val deletes = result.map(r => new Delete(r.getRow))
            table.delete(deletes)
          }
        } finally {
          scanner.close()
        }
      } finally {
        table.close()
      }
    } else {
      val table = TableName.valueOf(getTableName(sft.getTypeName, ds))
      val admin = ds.connection.getAdmin
      try {
        admin.disableTable(table)
        admin.deleteTable(table)
      } finally {
        admin.close()
      }
    }
  }

  override protected def createInsert(row: Array[Byte], feature: HBaseFeature): Mutation = {
    val put = new Put(row).addImmutable(feature.fullValue.cf, feature.fullValue.cq, feature.fullValue.value)
    feature.fullValue.vis.foreach(put.setCellVisibility)
    put
  }

  override protected def createDelete(row: Array[Byte], feature: HBaseFeature): Mutation = {
    val del = new Delete(row).addFamily(feature.fullValue.cf)
    feature.fullValue.vis.foreach(del.setCellVisibility)
    del
  }

<<<<<<< HEAD
=======
  override protected def scanPlan(sft: SimpleFeatureType,
                                  ds: HBaseDataStore,
                                  filter: HBaseFilterStrategyType,
                                  hints: Hints,
                                  ranges: Seq[Query],
                                  ecql: Option[Filter]): HBaseQueryPlanType = {
    if (ranges.isEmpty) EmptyPlan(filter)
    else {
      val table = TableName.valueOf(getTableName(sft.getTypeName, ds))
      val dedupe = hasDuplicates(sft, filter.primary)
      val ScanConfig(hbaseFilters, coprocessor, toFeatures) = scanConfig(sft, filter, hints, ecql, dedupe, ds.remote)

      if (ranges.head.isInstanceOf[Get]) {
        GetPlan(filter, table, ranges.asInstanceOf[Seq[Get]], hbaseFilters, toFeatures)
      } else {
        if(ds.config.isBigtable) {
          bigtableScanPlan(ds, filter, ranges, table, hbaseFilters, toFeatures)
        } else {
          hbaseScanPlan(sft, filter, ranges, table, hbaseFilters, coprocessor, hints, toFeatures)
        }
      }
    }
  }

  private def hbaseScanPlan(sft: SimpleFeatureType,
                            filter: HBaseFilterStrategyType,
                            ranges: Seq[Query],
                            table: TableName,
                            hbaseFilters: Seq[HBaseFilter],
                            coprocessor: Option[Coprocessor],
                            hints: Hints,
                            toFeatures: (Iterator[Result]) => Iterator[SimpleFeature]) = {
    coprocessor match {
      case Some(processor) =>
        CoprocessorPlan(sft, filter, hints, table, ranges.asInstanceOf[Seq[Scan]], hbaseFilters, toFeatures)
      case None =>
        MultiRowRangeFilterScanPlan(filter, table, ranges.asInstanceOf[Seq[Scan]], hbaseFilters, toFeatures)
    }

  }

  private def bigtableScanPlan(ds: HBaseDataStore,
                               filter: HBaseFilterStrategyType,
                               ranges: Seq[Query],
                               table: TableName,
                               hbaseFilters: Seq[HBaseFilter],
                               toFeatures: (Iterator[Result]) => Iterator[SimpleFeature]) = {
    // we want to ensure some parallelism in our batch scanning
    // as not all scans will take the same amount of time, we want to have multiple per-thread
    // since scans are executed by a thread pool, that should balance the work and keep all threads occupied
    val scansPerThread = 3
    val scans = ranges.asInstanceOf[Seq[Scan]]
    val minScans =
      if (ds.config.queryThreads == 1) 1
      else ds.config.queryThreads * scansPerThread

    if (scans.length >= minScans) {
      ScanPlan(filter, table, scans, hbaseFilters, toFeatures)
    } else {
      // split up the scans so that we get some parallelism
      val multiplier = math.ceil(minScans.toDouble / scans.length).toInt
      val splitScans = scans.flatMap { scan =>
        val splits = IndexAdapter.splitRange(scan.getStartRow, scan.getStopRow, multiplier)
        splits.map { case (start, stop) => new Scan(scan).setStartRow(start).setStopRow(stop) }
      }
      ScanPlan(filter, table, splitScans, hbaseFilters, toFeatures)
    }
  }

>>>>>>> c9721c61
  override protected def range(start: Array[Byte], end: Array[Byte]): Query =
    new Scan(start, end).addColumn(DataColumnFamily, DataColumnQualifier)

  override protected def rangeExact(row: Array[Byte]): Query =
    new Get(row).addColumn(DataColumnFamily, DataColumnQualifier)

  override def rowAndValue(result: Result): RowAndValue = {
    val cell = result.rawCells()(0)
    RowAndValue(cell.getRowArray, cell.getRowOffset, cell.getRowLength,
      cell.getValueArray, cell.getValueOffset, cell.getValueLength)
  }

  override protected def scanPlan(sft: SimpleFeatureType,
                                  ds: HBaseDataStore,
                                  filter: HBaseFilterStrategyType,
                                  hints: Hints,
                                  ranges: Seq[Query],
                                  ecql: Option[Filter]): HBaseQueryPlanType = {
    if (ranges.isEmpty) { EmptyPlan(filter) } else {
      val table = TableName.valueOf(getTableName(sft.getTypeName, ds))
      val dedupe = hasDuplicates(sft, filter.primary)
      val ScanConfig(hbaseFilters, toFeatures) = scanConfig(ds, sft, filter, hints, ecql, dedupe)
      buildPlatformScanPlan(ds, filter, ranges, table, hbaseFilters, toFeatures)
    }
  }

  /**
    * Sets up everything needed to execute the scan - iterators, column families, deserialization, etc
    *
    * @param ds     data store
    * @param sft    simple feature type
    * @param filter hbase filter strategy type
    * @param hints  query hints
    * @param ecql   secondary filter being applied, if any
    * @param dedupe scan may have duplicate results or not
    * @return
    */
  protected def scanConfig(ds: HBaseDataStore,
                           sft: SimpleFeatureType,
                           filter: HBaseFilterStrategyType,
                           hints: Hints,
                           ecql: Option[Filter],
                           dedupe: Boolean): ScanConfig = {

    import org.locationtech.geomesa.index.conf.QueryHints.RichHints

    val transform: Option[(String, SimpleFeatureType)] = hints.getTransform

<<<<<<< HEAD
    if (!ds.config.remoteFilter) {
      // everything is done client side
      ScanConfig(Seq.empty, resultsToFeatures(sft, ecql, transform))
    } else {
      val (remoteTdefArg, returnSchema) = transform.getOrElse(("", sft))
      val toFeatures = resultsToFeatures(returnSchema, None, None)
      val filterTransform: Seq[HFilter] = if (ecql.isEmpty && transform.isEmpty) { Seq.empty } else {
        // transforms and filters are applied server-side
        val remoteCQLFilter: Filter = ecql.getOrElse(Filter.INCLUDE)
        Seq(new JSimpleFeatureFilter(sft, remoteCQLFilter, remoteTdefArg, SimpleFeatureTypes.encodeType(returnSchema)))
      }

      val additionalFilters = createPushDownFilters(ds, sft, filter, transform)
      ScanConfig(filterTransform ++ additionalFilters, toFeatures)
=======
    val coprocessor: Option[Coprocessor] = {
      if (hints.isDensityQuery) {
        Some(new KryoLazyDensityCoprocessor)
      } else {
        None
      }
    }

    if (!remote) {
      val localToFeatures = resultsToFeatures(sft, ecql, transform)
      ScanConfig(Nil, coprocessor, localToFeatures)
    } else {
      val (remoteTdefArg: String, remoteSchema: SimpleFeatureType) = transform.getOrElse(("", sft))
      val toFeatures = resultsToFeatures(remoteSchema, None, None)
      val remoteCQLFilter: Filter = ecql.getOrElse(Filter.INCLUDE)
      val remoteFilters: Seq[HBaseFilter] = Seq(new JSimpleFeatureFilter(sft, remoteCQLFilter, remoteTdefArg, SimpleFeatureTypes.encodeType(remoteSchema)))
      ScanConfig(remoteFilters, coprocessor, toFeatures)
>>>>>>> c9721c61
    }
  }

  protected def hasDuplicates(sft: SimpleFeatureType, filter: Option[Filter]): Boolean = false

  // default implementation does nothing, override in subclasses
  protected def createPushDownFilters(ds: HBaseDataStore,
                                      sft: SimpleFeatureType,
                                      filter: HBaseFilterStrategyType,
                                      transform: Option[(String, SimpleFeatureType)]): Seq[HFilter] = Seq.empty

  protected def buildPlatformScanPlan(ds: HBaseDataStore,
                                      filter: HBaseFilterStrategyType,
                                      ranges: Seq[Query],
                                      table: TableName,
                                      hbaseFilters: Seq[HFilter],
                                      toFeatures: (Iterator[Result]) => Iterator[SimpleFeature]): HBaseQueryPlan
}<|MERGE_RESOLUTION|>--- conflicted
+++ resolved
@@ -10,7 +10,7 @@
 
 import org.apache.hadoop.hbase._
 import org.apache.hadoop.hbase.client._
-import org.apache.hadoop.hbase.filter.{KeyOnlyFilter, Filter => HFilter}
+import org.apache.hadoop.hbase.filter.{KeyOnlyFilter, Filter => HBaseFilter}
 import org.apache.hadoop.hbase.util.Bytes
 import org.geotools.factory.Hints
 import org.locationtech.geomesa.hbase._
@@ -24,6 +24,8 @@
 import org.locationtech.geomesa.utils.index.IndexMode.IndexMode
 import org.opengis.feature.simple.{SimpleFeature, SimpleFeatureType}
 import org.opengis.filter.Filter
+import org.apache.hadoop.hbase.filter.{KeyOnlyFilter, Filter => HFilter}
+import org.locationtech.geomesa.hbase.coprocessor.KryoLazyDensityCoprocessor
 
 object HBaseFeatureIndex extends HBaseIndexManagerType {
 
@@ -45,14 +47,9 @@
   val DataColumnQualifier: Array[Byte] = Bytes.toBytes("d")
   val DataColumnQualifierDescriptor = new HColumnDescriptor(DataColumnQualifier)
 
-<<<<<<< HEAD
-  case class ScanConfig(filters: Seq[HFilter], entriesToFeatures: Iterator[Result] => Iterator[SimpleFeature])
-=======
-  case class ScanConfig(hbaseFilters: Seq[HBaseFilter],
+  case class ScanConfig(filters: Seq[HFilter],
                         coprocessor: Option[Coprocessor],
                         entriesToFeatures: Iterator[Result] => Iterator[SimpleFeature])
-
->>>>>>> c9721c61
 }
 
 trait HBaseFeatureIndex extends HBaseFeatureIndexType
@@ -124,78 +121,6 @@
     del
   }
 
-<<<<<<< HEAD
-=======
-  override protected def scanPlan(sft: SimpleFeatureType,
-                                  ds: HBaseDataStore,
-                                  filter: HBaseFilterStrategyType,
-                                  hints: Hints,
-                                  ranges: Seq[Query],
-                                  ecql: Option[Filter]): HBaseQueryPlanType = {
-    if (ranges.isEmpty) EmptyPlan(filter)
-    else {
-      val table = TableName.valueOf(getTableName(sft.getTypeName, ds))
-      val dedupe = hasDuplicates(sft, filter.primary)
-      val ScanConfig(hbaseFilters, coprocessor, toFeatures) = scanConfig(sft, filter, hints, ecql, dedupe, ds.remote)
-
-      if (ranges.head.isInstanceOf[Get]) {
-        GetPlan(filter, table, ranges.asInstanceOf[Seq[Get]], hbaseFilters, toFeatures)
-      } else {
-        if(ds.config.isBigtable) {
-          bigtableScanPlan(ds, filter, ranges, table, hbaseFilters, toFeatures)
-        } else {
-          hbaseScanPlan(sft, filter, ranges, table, hbaseFilters, coprocessor, hints, toFeatures)
-        }
-      }
-    }
-  }
-
-  private def hbaseScanPlan(sft: SimpleFeatureType,
-                            filter: HBaseFilterStrategyType,
-                            ranges: Seq[Query],
-                            table: TableName,
-                            hbaseFilters: Seq[HBaseFilter],
-                            coprocessor: Option[Coprocessor],
-                            hints: Hints,
-                            toFeatures: (Iterator[Result]) => Iterator[SimpleFeature]) = {
-    coprocessor match {
-      case Some(processor) =>
-        CoprocessorPlan(sft, filter, hints, table, ranges.asInstanceOf[Seq[Scan]], hbaseFilters, toFeatures)
-      case None =>
-        MultiRowRangeFilterScanPlan(filter, table, ranges.asInstanceOf[Seq[Scan]], hbaseFilters, toFeatures)
-    }
-
-  }
-
-  private def bigtableScanPlan(ds: HBaseDataStore,
-                               filter: HBaseFilterStrategyType,
-                               ranges: Seq[Query],
-                               table: TableName,
-                               hbaseFilters: Seq[HBaseFilter],
-                               toFeatures: (Iterator[Result]) => Iterator[SimpleFeature]) = {
-    // we want to ensure some parallelism in our batch scanning
-    // as not all scans will take the same amount of time, we want to have multiple per-thread
-    // since scans are executed by a thread pool, that should balance the work and keep all threads occupied
-    val scansPerThread = 3
-    val scans = ranges.asInstanceOf[Seq[Scan]]
-    val minScans =
-      if (ds.config.queryThreads == 1) 1
-      else ds.config.queryThreads * scansPerThread
-
-    if (scans.length >= minScans) {
-      ScanPlan(filter, table, scans, hbaseFilters, toFeatures)
-    } else {
-      // split up the scans so that we get some parallelism
-      val multiplier = math.ceil(minScans.toDouble / scans.length).toInt
-      val splitScans = scans.flatMap { scan =>
-        val splits = IndexAdapter.splitRange(scan.getStartRow, scan.getStopRow, multiplier)
-        splits.map { case (start, stop) => new Scan(scan).setStartRow(start).setStopRow(stop) }
-      }
-      ScanPlan(filter, table, splitScans, hbaseFilters, toFeatures)
-    }
-  }
-
->>>>>>> c9721c61
   override protected def range(start: Array[Byte], end: Array[Byte]): Query =
     new Scan(start, end).addColumn(DataColumnFamily, DataColumnQualifier)
 
@@ -217,8 +142,8 @@
     if (ranges.isEmpty) { EmptyPlan(filter) } else {
       val table = TableName.valueOf(getTableName(sft.getTypeName, ds))
       val dedupe = hasDuplicates(sft, filter.primary)
-      val ScanConfig(hbaseFilters, toFeatures) = scanConfig(ds, sft, filter, hints, ecql, dedupe)
-      buildPlatformScanPlan(ds, filter, ranges, table, hbaseFilters, toFeatures)
+      val ScanConfig(hbaseFilters, coprocessor, toFeatures) = scanConfig(ds, sft, filter, hints, ecql, dedupe)
+      buildPlatformScanPlan(ds, filter, ranges, table, hbaseFilters, coprocessor, toFeatures)
     }
   }
 
@@ -244,11 +169,17 @@
 
     val transform: Option[(String, SimpleFeatureType)] = hints.getTransform
 
-<<<<<<< HEAD
     if (!ds.config.remoteFilter) {
       // everything is done client side
-      ScanConfig(Seq.empty, resultsToFeatures(sft, ecql, transform))
+      ScanConfig(Seq.empty, None, resultsToFeatures(sft, ecql, transform))
     } else {
+
+      val coprocessor: Option[Coprocessor] = if (hints.isDensityQuery) {
+        Some(new KryoLazyDensityCoprocessor)
+      } else {
+        None
+      }
+
       val (remoteTdefArg, returnSchema) = transform.getOrElse(("", sft))
       val toFeatures = resultsToFeatures(returnSchema, None, None)
       val filterTransform: Seq[HFilter] = if (ecql.isEmpty && transform.isEmpty) { Seq.empty } else {
@@ -258,26 +189,7 @@
       }
 
       val additionalFilters = createPushDownFilters(ds, sft, filter, transform)
-      ScanConfig(filterTransform ++ additionalFilters, toFeatures)
-=======
-    val coprocessor: Option[Coprocessor] = {
-      if (hints.isDensityQuery) {
-        Some(new KryoLazyDensityCoprocessor)
-      } else {
-        None
-      }
-    }
-
-    if (!remote) {
-      val localToFeatures = resultsToFeatures(sft, ecql, transform)
-      ScanConfig(Nil, coprocessor, localToFeatures)
-    } else {
-      val (remoteTdefArg: String, remoteSchema: SimpleFeatureType) = transform.getOrElse(("", sft))
-      val toFeatures = resultsToFeatures(remoteSchema, None, None)
-      val remoteCQLFilter: Filter = ecql.getOrElse(Filter.INCLUDE)
-      val remoteFilters: Seq[HBaseFilter] = Seq(new JSimpleFeatureFilter(sft, remoteCQLFilter, remoteTdefArg, SimpleFeatureTypes.encodeType(remoteSchema)))
-      ScanConfig(remoteFilters, coprocessor, toFeatures)
->>>>>>> c9721c61
+      ScanConfig(filterTransform ++ additionalFilters, coprocessor, toFeatures)
     }
   }
 
@@ -294,5 +206,6 @@
                                       ranges: Seq[Query],
                                       table: TableName,
                                       hbaseFilters: Seq[HFilter],
+                                      coprocessor: Option[Coprocessor],
                                       toFeatures: (Iterator[Result]) => Iterator[SimpleFeature]): HBaseQueryPlan
 }