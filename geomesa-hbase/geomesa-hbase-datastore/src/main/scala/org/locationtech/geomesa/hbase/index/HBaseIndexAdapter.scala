/***********************************************************************
 * Copyright (c) 2013-2017 Commonwealth Computer Research, Inc.
 * All rights reserved. This program and the accompanying materials
 * are made available under the terms of the Apache License, Version 2.0
 * which accompanies this distribution and is available at
 * http://www.opensource.org/licenses/apache2.0.php.
 ***********************************************************************/

package org.locationtech.geomesa.hbase.index

import org.apache.hadoop.hbase.TableName
import org.apache.hadoop.hbase.client._
import org.apache.hadoop.hbase.filter.{Filter => HFilter}
import org.geotools.factory.Hints
import org.locationtech.geomesa.hbase.coprocessor.aggregators._
import org.locationtech.geomesa.hbase.coprocessor.utils.CoprocessorConfig
import org.locationtech.geomesa.hbase.data.{EmptyPlan, HBaseDataStore, HBaseFeature, HBaseQueryPlan}
import org.locationtech.geomesa.hbase.filters.JSimpleFeatureFilter
import org.locationtech.geomesa.hbase.index.HBaseIndexAdapter.ScanConfig
import org.locationtech.geomesa.hbase.{HBaseFeatureIndexType, HBaseFilterStrategyType, HBaseQueryPlanType}
import org.locationtech.geomesa.index.index.ClientSideFiltering.RowAndValue
import org.locationtech.geomesa.index.index.{ClientSideFiltering, IndexAdapter}
<<<<<<< HEAD
import org.locationtech.geomesa.index.iterators.{ArrowBatchScan, StatsScan}
=======
import org.locationtech.geomesa.index.utils.KryoLazyStatsUtils
>>>>>>> 1fc99ee3
import org.locationtech.geomesa.utils.geotools.SimpleFeatureTypes
import org.opengis.feature.simple.{SimpleFeature, SimpleFeatureType}
import org.opengis.filter.Filter

trait HBaseIndexAdapter extends HBaseFeatureIndexType
    with IndexAdapter[HBaseDataStore, HBaseFeature, Mutation, Query, ScanConfig] with ClientSideFiltering[Result] {

  import HBaseFeatureIndex.{DataColumnFamily, DataColumnQualifier}

  override def rowAndValue(result: Result): RowAndValue = {
    val cell = result.rawCells()(0)
    RowAndValue(cell.getRowArray, cell.getRowOffset, cell.getRowLength,
      cell.getValueArray, cell.getValueOffset, cell.getValueLength)
  }

  override protected def createInsert(row: Array[Byte], feature: HBaseFeature): Mutation = {
    val put = new Put(row).addImmutable(feature.fullValue.cf, feature.fullValue.cq, feature.fullValue.value)
    feature.fullValue.vis.foreach(put.setCellVisibility)
    put
  }

  override protected def createDelete(row: Array[Byte], feature: HBaseFeature): Mutation = {
    val del = new Delete(row).addFamily(feature.fullValue.cf)
    feature.fullValue.vis.foreach(del.setCellVisibility)
    del
  }

  override protected def range(start: Array[Byte], end: Array[Byte]): Query =
    new Scan(start, end).addColumn(DataColumnFamily, DataColumnQualifier)

  override protected def rangeExact(row: Array[Byte]): Query =
    new Get(row).addColumn(DataColumnFamily, DataColumnQualifier)

  override protected def scanPlan(sft: SimpleFeatureType,
                                  ds: HBaseDataStore,
                                  filter: HBaseFilterStrategyType,
                                  config: ScanConfig): HBaseQueryPlanType = {
    if (config.ranges.isEmpty) { EmptyPlan(filter) } else {
      val table = TableName.valueOf(getTableName(sft.getTypeName, ds))
      val ScanConfig(ranges, hbaseFilters, coprocessor, toFeatures) = config
      buildPlatformScanPlan(ds, sft, filter, ranges, table, hbaseFilters, coprocessor, toFeatures)
    }
  }

  protected def scanConfig(sft: SimpleFeatureType,
                           ds: HBaseDataStore,
                           filter: HBaseFilterStrategyType,
                           ranges: Seq[Query],
                           ecql: Option[Filter],
                           hints: Hints): ScanConfig = {

    import org.locationtech.geomesa.index.conf.QueryHints.RichHints

    val transform: Option[(String, SimpleFeatureType)] = hints.getTransform
    val dedupe = hasDuplicates(sft, filter.primary)

    if (!ds.config.remoteFilter) {
      // everything is done client side
      ScanConfig(ranges, Seq.empty, None, resultsToFeatures(sft, ecql, transform))
    } else {

      val (remoteTdefArg, returnSchema) = transform.getOrElse(("", sft))

      // TODO not actually used for coprocessors
      val toFeatures = resultsToFeatures(returnSchema, None, None)

      val coprocessorConfig = if (hints.isDensityQuery) {
        val options = HBaseDensityAggregator.configure(sft, this, ecql, hints)
        Some(CoprocessorConfig(options, HBaseDensityAggregator.bytesToFeatures))
      } else if (hints.isArrowQuery) {
        val (options, reduce) = HBaseArrowAggregator.configure(sft, this, ds.stats, filter.filter, ecql, hints)
        Some(CoprocessorConfig(options, HBaseArrowAggregator.bytesToFeatures, reduce))
      } else if (hints.isStatsQuery) {
<<<<<<< HEAD
        val statsOptions = HBaseStatsAggregator.configure(sft, filter.index, ecql, hints)
        Some(CoprocessorConfig(statsOptions, HBaseStatsAggregator.bytesToFeatures, StatsScan.reduceFeatures(returnSchema, hints)))
=======
        val options = HBaseStatsAggregator.configure(sft, filter.index, ecql, hints)
        val reduce = KryoLazyStatsUtils.reduceFeatures(returnSchema, hints)(_)
        Some(CoprocessorConfig(options, HBaseStatsAggregator.bytesToFeatures, reduce))
>>>>>>> 1fc99ee3
      } else if (hints.isBinQuery) {
        val options = HBaseBinAggregator.configure(sft, filter.index, ecql, hints)
        Some(CoprocessorConfig(options, HBaseBinAggregator.bytesToFeatures))
      } else {
        None
      }

      // if there is a coprocessorConfig it handles filter/transform
      val filters = if (coprocessorConfig.isDefined || (ecql.isEmpty && transform.isEmpty)) {
        Seq.empty
      } else {
        val remoteCQLFilter: Filter = ecql.getOrElse(Filter.INCLUDE)
        val encodedSft = SimpleFeatureTypes.encodeType(returnSchema)
        val filter = new JSimpleFeatureFilter(sft, remoteCQLFilter, remoteTdefArg, encodedSft)
        Seq((JSimpleFeatureFilter.Priority, filter))
      }

      ScanConfig(ranges, filters, coprocessorConfig, toFeatures)
    }
  }

  protected def hasDuplicates(sft: SimpleFeatureType, filter: Option[Filter]): Boolean = false

  protected def buildPlatformScanPlan(ds: HBaseDataStore,
                                      sft: SimpleFeatureType,
                                      filter: HBaseFilterStrategyType,
                                      ranges: Seq[Query],
                                      table: TableName,
                                      hbaseFilters: Seq[(Int, HFilter)],
                                      coprocessor: Option[CoprocessorConfig],
                                      toFeatures: (Iterator[Result]) => Iterator[SimpleFeature]): HBaseQueryPlan
}

object HBaseIndexAdapter {
  case class ScanConfig(ranges: Seq[Query],
                        filters: Seq[(Int, HFilter)],
                        coprocessor: Option[CoprocessorConfig],
                        entriesToFeatures: Iterator[Result] => Iterator[SimpleFeature])
}<|MERGE_RESOLUTION|>--- conflicted
+++ resolved
@@ -20,11 +20,7 @@
 import org.locationtech.geomesa.hbase.{HBaseFeatureIndexType, HBaseFilterStrategyType, HBaseQueryPlanType}
 import org.locationtech.geomesa.index.index.ClientSideFiltering.RowAndValue
 import org.locationtech.geomesa.index.index.{ClientSideFiltering, IndexAdapter}
-<<<<<<< HEAD
-import org.locationtech.geomesa.index.iterators.{ArrowBatchScan, StatsScan}
-=======
-import org.locationtech.geomesa.index.utils.KryoLazyStatsUtils
->>>>>>> 1fc99ee3
+import org.locationtech.geomesa.index.iterators.StatsScan
 import org.locationtech.geomesa.utils.geotools.SimpleFeatureTypes
 import org.opengis.feature.simple.{SimpleFeature, SimpleFeatureType}
 import org.opengis.filter.Filter
@@ -98,14 +94,9 @@
         val (options, reduce) = HBaseArrowAggregator.configure(sft, this, ds.stats, filter.filter, ecql, hints)
         Some(CoprocessorConfig(options, HBaseArrowAggregator.bytesToFeatures, reduce))
       } else if (hints.isStatsQuery) {
-<<<<<<< HEAD
-        val statsOptions = HBaseStatsAggregator.configure(sft, filter.index, ecql, hints)
-        Some(CoprocessorConfig(statsOptions, HBaseStatsAggregator.bytesToFeatures, StatsScan.reduceFeatures(returnSchema, hints)))
-=======
         val options = HBaseStatsAggregator.configure(sft, filter.index, ecql, hints)
-        val reduce = KryoLazyStatsUtils.reduceFeatures(returnSchema, hints)(_)
+        val reduce = StatsScan.reduceFeatures(returnSchema, hints)(_)
         Some(CoprocessorConfig(options, HBaseStatsAggregator.bytesToFeatures, reduce))
->>>>>>> 1fc99ee3
       } else if (hints.isBinQuery) {
         val options = HBaseBinAggregator.configure(sft, filter.index, ecql, hints)
         Some(CoprocessorConfig(options, HBaseBinAggregator.bytesToFeatures))
