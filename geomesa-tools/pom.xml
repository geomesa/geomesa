--- conflicted
+++ resolved
@@ -64,15 +64,12 @@
             <artifactId>avro</artifactId>
         </dependency>
         <dependency>
-<<<<<<< HEAD
             <groupId>org.geotools</groupId>
             <artifactId>gt-geojson</artifactId>
             <version>11.0</version>
             <scope>compile</scope>
         </dependency>
         <dependency>
-=======
->>>>>>> 8402c7c8
             <groupId>org.slf4j</groupId>
             <artifactId>slf4j-api</artifactId>
             <scope>compile</scope>
