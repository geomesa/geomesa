--- conflicted
+++ resolved
@@ -99,19 +99,6 @@
 }
 
 function registerAutocomplete() {
-<<<<<<< HEAD
-  eval compFile="~/.bash_completion" # resolve tilde
-  [[ -f ${compFile} ]] || touch ${compFile}
-  if [[ -f "${GEOMESA_HOME}/conf/autocomplete.sh" ]]; then
-    head=$(head -n 1 ${GEOMESA_HOME}/conf/autocomplete.sh) # Don't use GEOMESA_CONF_DIR as it may not be properly set at this point
-    # Search .bash_completion for this entry so we don't add it twice
-    res=$(grep -F $head ${compFile})
-    if [[ -z "${res}" ]]; then
-      echo "Installing Autocomplete Function"
-      cat ${GEOMESA_HOME}/conf/autocomplete.sh >> ${compFile}
-      echo "Autocomplete function available, to use now run:"
-      echo ". ${compFile}"
-=======
   echo "Do you want to register Autocomplete?"
   read -p "Use default [Y/n] or enter path: " -r
   if [[ ! $REPLY =~ ^[Nn]$ ]]; then
@@ -131,7 +118,6 @@
       echo ". ${compFile}"
     else
       echo "Autocomplete Function appears to already be installed."
->>>>>>> 84921071
     fi
   fi
 }
