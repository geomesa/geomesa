#!/usr/bin/env bash
#
# Copyright (c) 2013-2016 Commonwealth Computer Research, Inc.
# All rights reserved. This program and the accompanying materials
# are made available under the terms of the Apache License, Version 2.0 which
# accompanies this distribution and is available at
# http://www.opensource.org/licenses/apache2.0.php.
#

# Common functions for GeoMesa command line tools
# Set environment variables in bin/geomesa-env.sh
# Set $GEOMESA_CONF_DIR before running to use alternate configurations

function setGeoLog() {
  if [[ -z "${GEOMESA_LOG_DIR}" ]]; then
    export GEOMESA_LOG_DIR="${%%gmtools.dist.name%%_HOME}/logs"
    export GEOMESA_OPTS="-Dgeomesa.log.dir=${GEOMESA_LOG_DIR} $GEOMESA_OPTS"
  fi
  if [[ ! -d "${GEOMESA_LOG_DIR}" ]]; then
    mkdir "${GEOMESA_LOG_DIR}"
  fi
}

function findJars() {
  # findJars [path] [bool: exclude test and slf2j jars] [bool: do not descend into sub directories]
  home="$1"
  CP=""
  if [[ -n "$home" && -d "$home" ]]; then
    if [[ ("$3" == "true") ]]; then
      for jar in $(find ${home} -maxdepth 1 -name "*.jar"); do
        if [[ ("$2" != "true") || (("$jar" != *"test"*) && ("$jar" != *"slf4j"*)) ]]; then
          if [[ "$jar" = "${jar%-sources.jar}" && "$jar" = "${jar%-test.jar}" ]]; then
            CP="$CP:$jar"
          fi
        fi
      done
    else
      for jar in $(find ${home} -name "*.jar"); do
        if [[ ("$2" != "true") || (("$jar" != *"test"*) && ("$jar" != *"slf4j"*)) ]]; then
          if [[ "$jar" = "${jar%-sources.jar}" && "$jar" = "${jar%-test.jar}" ]]; then
            CP="$CP:$jar"
          fi
        fi
      done
    fi
    if [[ -d "$home/native" ]]; then
      if [[ -z "$JAVA_LIBRARY_PATH" ]]; then
        JAVA_LIBRARY_PATH="$home/native"
      else
        JAVA_LIBRARY_PATH="$home/native:$JAVA_LIBRARY_PATH"
      fi
    fi
  fi
  if [[ "${CP:0:1}" = ":" ]]; then
    CP="${CP:1}"
  fi
  echo $CP
}

function geomesaConfigure() {
  echo >&2 "Using %%gmtools.dist.name%%_HOME as set: $%%gmtools.dist.name%%_HOME"
  read -p "Is this intentional? Y\n " -n 1 -r
  if [[  $REPLY =~ ^[Nn]$ ]]; then
    bin="$( cd -P "$( dirname "${SOURCE}" )" && cd ../ && pwd )"
    export %%gmtools.dist.name%%_HOME="$bin"
    echo >&2 ""
    echo "Now set to ${%%gmtools.dist.name%%_HOME}"
  fi

  if [[ -z "$GEOMESA_LIB" ]]; then
    GEOMESA_LIB=${%%gmtools.dist.name%%_HOME}/lib
  elif containsElement "GEOMESA_LIB" "${existingEnvVars[@]}"; then
    message="Warning: GEOMESA_LIB already set, probably by a prior configuration."
    message="${message}\n Current value is ${GEOMESA_LIB}."
    echo >&2 ""
    echo -e >&2 "$message"
    echo >&2 ""
    read -p "Is this intentional? Y\n " -n 1 -r
    if [[  $REPLY =~ ^[Nn]$ ]]; then
      GEOMESA_LIB=${%%gmtools.dist.name%%_HOME}/lib
      echo >&2 ""
      echo "Now set to ${GEOMESA_LIB}"
    fi
    echo >&2 ""
  fi

  echo >&2 ""
  echo "To persist the configuration please edit conf/geomesa-env.sh or update your bashrc file to include: "
  echo "export %%gmtools.dist.name%%_HOME="$%%gmtools.dist.name%%_HOME""
  echo "export PATH=\${%%gmtools.dist.name%%_HOME}/bin:\$PATH"

  registerAutocomplete
}

function containsElement() {
  local element
  for element in "${@:2}"; do [[ "$element" == "$1" ]] && return 0; done
  return 1
}

<<<<<<< HEAD
function registerAutocomplete() {
  eval compFile="~/.bash_completion" # resolve tilde
  [[ -f ${compFile} ]] || touch ${compFile}
  # Search .bash_completion for this entry so we don't add it twice
  head=$(head -n 1 ${GEOMESA_CONF_DIR}/autocomplete.sh)
  res=$(grep -F $head ${compFile})
  if [[ -z "${res}" ]]; then
    echo "Installing Autocomplete Function"
    cat ${GEOMESA_CONF_DIR}/autocomplete.sh >> ${compFile}
    echo "Autocomplete function available, to use now run:"
    echo ". ${compFile}"
  fi
}

# Define %%gmtools.dist.name%%_HOME and update the PATH if necessary.
if [[ -z "$%%gmtools.dist.name%%_HOME" ]]; then
  setGeoHome
else
  echo >&2 "Using %%gmtools.dist.name%%_HOME = $%%gmtools.dist.name%%_HOME"
  if [[ $1 = configure ]]; then
    read -p "Do you want to reset this? Y\n " -n 1 -r
    if [[  $REPLY =~ ^[Yy]$ || $REPLY == "" ]]; then
      echo >&2 ""
      setGeoHome
    fi
=======
echo >&2 "Using %%gmtools.dist.name%%_HOME = $%%gmtools.dist.name%%_HOME"
if [[ $1 = configure ]]; then
  read -p "Do you want to reset this? Y\n " -n 1 -r
  if [[  $REPLY =~ ^[Yy]$ || $REPLY == "" ]]; then
>>>>>>> 3fa19873
    echo >&2 ""
    geomesaConfigure
  fi
  echo >&2 ""
fi

# Define GEOMESA_CONF_DIR so we can find geomesa-env.sh
if [[ -z "$GEOMESA_CONF_DIR" ]]; then
  GEOMESA_CONF_DIR=${%%gmtools.dist.name%%_HOME}/conf
  if [[ ! -d "$GEOMESA_CONF_DIR" ]]; then
    message="Warning: Unable to locate GeoMesa config directory"
    message="${message}\n The current value is ${GEOMESA_CONF_DIR}."
    echo >&2 ""
    echo -e >&2 "$message"
    echo >&2 ""
    read -p "Do you want to continue? Y\n " -n 1 -r
    if [[  $REPLY =~ ^[Yy]$ || $REPLY == "" ]]; then
      echo "Continuing without configuration, functionality will be limited"
    else
      message="You may set this value manually using 'export GEOMESA_CONF_DIR=/path/to/dir'"
      message="${message} and running this script again."
      echo >&2 ""
      echo -e >&2 "$message"
      echo >&2 ""
      exit -1
    fi
    echo >&2 ""
  fi
elif [[ $1 = configure ]]; then
  message="Warning: GEOMESA_CONF_DIR was already set, probably by a prior configuration."
  message="${message}\n The current value is ${GEOMESA_CONF_DIR}."
  echo >&2 ""
  echo -e >&2 "$message"
  echo >&2 ""
  read -p "Do you want to reset this to ${%%gmtools.dist.name%%_HOME}/conf? Y\n " -n 1 -r
  if [[  $REPLY =~ ^[Yy]$ || $REPLY == "" ]]; then
    GEOMESA_CONF_DIR=${%%gmtools.dist.name%%_HOME}/conf
    echo >&2 ""
    echo "Now set to ${GEOMESA_CONF_DIR}"
  fi
  echo >&2 ""
fi

# Find geomesa-env and load config
GEOMESA_ENV=${GEOMESA_CONF_DIR}/geomesa-env.sh
if [[ -f "$GEOMESA_ENV" ]]; then
  . ${GEOMESA_ENV}
  if [[ "${#existingEnvVars[@]}" -ge "1" ]]; then
    echo "The following variables were not loaded from ${GEOMESA_ENV} due to an existing configuration."
    for i in "${existingEnvVars[@]}"; do echo "$i"; done
  fi
elif [[ -d "$GEOMESA_CONF_DIR" ]]; then
  # If the directory doesn't exist then we already warned about this.
  message="Warning: geomesa-env configuration file not found in ${GEOMESA_CONF_DIR}."
fi

# GEOMESA paths, GEOMESA_LIB should live inside %%gmtools.dist.name%%_HOME, but can be pointed elsewhere in geomesa-env
if [[ -z "$GEOMESA_LIB" ]]; then
  GEOMESA_LIB=${%%gmtools.dist.name%%_HOME}/lib
elif [[ $1 = configure ]] && containsElement "GEOMESA_LIB" "${existingEnvVars[@]}"; then
  message="Warning: GEOMESA_LIB was already set, probably by a prior configuration or the geomesa-env config."
  message="${message}\n The current value is ${GEOMESA_LIB}."
  echo >&2 ""
  echo -e >&2 "$message"
  echo >&2 ""
  read -p "Do you want to reset this to ${%%gmtools.dist.name%%_HOME}/lib? Y\n " -n 1 -r
  if [[  $REPLY =~ ^[Yy]$ || $REPLY == "" ]]; then
    GEOMESA_LIB=${%%gmtools.dist.name%%_HOME}/lib
    echo >&2 ""
    echo "Now set to ${GEOMESA_LIB}"
  fi
  echo >&2 ""
fi

NL=$'\n'

# Set GeoMesa parameters
GEOMESA_OPTS="-Duser.timezone=UTC -DEPSG-HSQL.directory=/tmp/$(whoami)"
GEOMESA_OPTS="${GEOMESA_OPTS} -Djava.awt.headless=true"
GEOMESA_OPTS="${GEOMESA_OPTS} -Dlog4j.configuration=file://${GEOMESA_CONF_DIR}/log4j.properties"
GEOMESA_DEBUG_OPTS="-Xmx8192m -XX:-UseGCOverheadLimit -Xdebug -Xnoagent -Xrunjdwp:transport=dt_socket,server=y,suspend=y,address=9898"
GEOMESA_CP=""

# Configure geomesa logging directory this can be set in geomesa-env
setGeoLog

# Configure Java Library Path this can be set in geomesa-env.
if [[ -n "$JAVA_LIBRARY_PATH" ]]; then
  GEOMESA_OPTS="${GEOMESA_OPTS} -Djava.library.path=${JAVA_LIBRARY_PATH}"
  export LD_LIBRARY_PATH="$LD_LIBRARY_PATH:$JAVA_LIBRARY_PATH"
fi

# Configure Java Options this can be set in geomesa-env.
if [[ -z "$CUSTOM_JAVA_OPTS" ]]; then
  export CUSTOM_JAVA_OPTS="${JAVA_OPTS}"
fi<|MERGE_RESOLUTION|>--- conflicted
+++ resolved
@@ -98,7 +98,6 @@
   return 1
 }
 
-<<<<<<< HEAD
 function registerAutocomplete() {
   eval compFile="~/.bash_completion" # resolve tilde
   [[ -f ${compFile} ]] || touch ${compFile}
@@ -113,23 +112,10 @@
   fi
 }
 
-# Define %%gmtools.dist.name%%_HOME and update the PATH if necessary.
-if [[ -z "$%%gmtools.dist.name%%_HOME" ]]; then
-  setGeoHome
-else
-  echo >&2 "Using %%gmtools.dist.name%%_HOME = $%%gmtools.dist.name%%_HOME"
-  if [[ $1 = configure ]]; then
-    read -p "Do you want to reset this? Y\n " -n 1 -r
-    if [[  $REPLY =~ ^[Yy]$ || $REPLY == "" ]]; then
-      echo >&2 ""
-      setGeoHome
-    fi
-=======
 echo >&2 "Using %%gmtools.dist.name%%_HOME = $%%gmtools.dist.name%%_HOME"
 if [[ $1 = configure ]]; then
   read -p "Do you want to reset this? Y\n " -n 1 -r
   if [[  $REPLY =~ ^[Yy]$ || $REPLY == "" ]]; then
->>>>>>> 3fa19873
     echo >&2 ""
     geomesaConfigure
   fi
