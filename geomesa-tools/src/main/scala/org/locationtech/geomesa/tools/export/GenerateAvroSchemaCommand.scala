/***********************************************************************
* Copyright (c) 2013-2016 Commonwealth Computer Research, Inc.
* All rights reserved. This program and the accompanying materials
* are made available under the terms of the Apache License, Version 2.0
* which accompanies this distribution and is available at
* http://www.opensource.org/licenses/apache2.0.php.
*************************************************************************/

package org.locationtech.geomesa.tools.export

import com.beust.jcommander.Parameters
import org.locationtech.geomesa.features.avro.AvroSimpleFeatureUtils
import org.locationtech.geomesa.tools._
import org.locationtech.geomesa.tools.utils.CLArgResolver

class GenerateAvroSchemaCommand extends Command {

  override val name = "gen-avro-schema"
  val params = new GenerateAvroSchemaParams

  override def execute(): Unit = {
<<<<<<< HEAD
    val sft = CLArgResolver.getSft(params.spec, params.featureName)
    val schema = AvroSimpleFeatureUtils.generateSchema(sft, withUserData = true)
    Command.output.info(schema.toString(true))
=======
    val sft = SftArgResolver.getSft(params.spec, params.featureName)
    if (sft.isDefined) {
      val schema = AvroSimpleFeatureUtils.generateSchema(sft.get, withUserData = true)
      Command.output.info(schema.toString(true))
    } else {
      Command.user.warn(s"Could not find feature type ${params.spec}")
    }
>>>>>>> 09b04fe9
  }

}

@Parameters(commandDescription = "Generate an Avro schema from a SimpleFeatureType")
class GenerateAvroSchemaParams extends RequiredFeatureSpecParam with OptionalTypeNameParam<|MERGE_RESOLUTION|>--- conflicted
+++ resolved
@@ -12,6 +12,7 @@
 import org.locationtech.geomesa.features.avro.AvroSimpleFeatureUtils
 import org.locationtech.geomesa.tools._
 import org.locationtech.geomesa.tools.utils.CLArgResolver
+import org.locationtech.geomesa.utils.geotools.SftArgResolver
 
 class GenerateAvroSchemaCommand extends Command {
 
@@ -19,21 +20,10 @@
   val params = new GenerateAvroSchemaParams
 
   override def execute(): Unit = {
-<<<<<<< HEAD
     val sft = CLArgResolver.getSft(params.spec, params.featureName)
     val schema = AvroSimpleFeatureUtils.generateSchema(sft, withUserData = true)
     Command.output.info(schema.toString(true))
-=======
-    val sft = SftArgResolver.getSft(params.spec, params.featureName)
-    if (sft.isDefined) {
-      val schema = AvroSimpleFeatureUtils.generateSchema(sft.get, withUserData = true)
-      Command.output.info(schema.toString(true))
-    } else {
-      Command.user.warn(s"Could not find feature type ${params.spec}")
-    }
->>>>>>> 09b04fe9
   }
-
 }
 
 @Parameters(commandDescription = "Generate an Avro schema from a SimpleFeatureType")
