/*
 * Copyright 2014 Commonwealth Computer Research, Inc.
 *
 * Licensed under the Apache License, Version 2.0 (the "License");
 * you may not use this file except in compliance with the License.
 * You may obtain a copy of the License at
 *
 * http://www.apache.org/licenses/LICENSE-2.0
 *
 * Unless required by applicable law or agreed to in writing, software
 * distributed under the License is distributed on an "AS IS" BASIS,
 * WITHOUT WARRANTIES OR CONDITIONS OF ANY KIND, either express or implied.
 * See the License for the specific language governing permissions and
 * limitations under the License.
 */

package org.locationtech.geomesa.tools

import java.io.{BufferedReader, InputStreamReader}
import java.util.UUID

import com.typesafe.scalalogging.slf4j.Logging
import org.apache.accumulo.core.client.ZooKeeperInstance
import org.apache.hadoop.fs.Path

import scala.util.{Failure, Success, Try}
import scala.xml.XML

object Utils {

  object IngestParams {
    val ACCUMULO_INSTANCE   = "geomesa.tools.ingest.instance"
    val ZOOKEEPERS          = "geomesa.tools.ingest.zookeepers"
    val ACCUMULO_MOCK       = "geomesa.tools.ingest.useMock"
    val ACCUMULO_USER       = "geomesa.tools.ingest.user"
    val ACCUMULO_PASSWORD   = "geomesa.tools.ingest.password"
    val AUTHORIZATIONS      = "geomesa.tools.ingest.authorizations"
    val VISIBILITIES        = "geomesa.tools.ingest.visibilities"
    val SHARDS              = "geomesa.tools.ingest.shards"
    val INDEX_SCHEMA_FMT    = "geomesa.tools.ingest.indexSchemaFormat"
    val SKIP_HEADER         = "geomesa.tools.ingest.skipHeader"
    val DO_HASH             = "geomesa.tools.ingest.doHash"
    val DT_FORMAT           = "geomesa.tools.ingest.dtFormat"
    val ID_FIELDS           = "geomesa.tools.ingest.idFields"
    val DT_FIELD            = "geomesa.tools.ingest.dtField"
    val FILE_PATH           = "geomesa.tools.ingest.path"
    val FORMAT              = "geomesa.tools.ingest.delimiter"
    val LON_ATTRIBUTE       = "geomesa.tools.ingest.lonAttribute"
    val LAT_ATTRIBUTE       = "geomesa.tools.ingest.latAttribute"
    val FEATURE_NAME        = "geomesa.tools.feature.name"
    val CATALOG_TABLE       = "geomesa.tools.feature.tables.catalog"
    val SFT_SPEC            = "geomesa.tools.feature.sftspec"
    val COLS                = "geomesa.tools.ingest.cols"
    val IS_TEST_INGEST      = "geomesa.tools.ingest.runIngest"
  }

  object Formats {
    val CSV     = "csv"
    val TSV     = "tsv"
    val SHP     = "shp"
    val JSON    = "json"
    val GeoJson = "geojson"
    val GML     = "gml"

    def getFileExtension(name: String) =
      name match {
        case _ if name.toLowerCase.endsWith(CSV)  => CSV
        case _ if name.toLowerCase.endsWith(TSV)  => TSV
        case _ if name.toLowerCase.endsWith(SHP)  => SHP
        case _ if name.toLowerCase.endsWith(JSON) => JSON
        case _ if name.toLowerCase.endsWith(GML)  => GML
        case _                                    => "unknown"
      }

    val All = List(CSV, TSV, SHP, JSON, GeoJson, GML)
  }

  object Modes {
    val Local = "local"
    val Hdfs  = "hdfs"

    def getMode(filename: String) = if (filename.toLowerCase.trim.startsWith("hdfs://")) Hdfs else Local
    def getModeFlag(filename: String) = "--" + getMode(filename)
  }

<<<<<<< HEAD
case class IngestRasterArguments(username: String = null,
                                 password: Option[String] = None,
                                 instanceName: Option[String] = None,
                                 zookeepers: Option[String] = None,
                                 table: String = null,
                                 auths: Option[String] = None,
                                 visibilities: Option[String] = None,
                                 timeStr: Option[String] = None,
                                 file: String = null,
                                 rasterName: String = null,
                                 geoserverReg: Option[String] = None,
                                 maxShards: Option[Int] = None,
                                 writeMemory: Option[Long] = None,
                                 writeThreads: Option[Int] = None,
                                 queryThreads: Option[Int] = None)
=======
}
>>>>>>> 63ec9f77

/* get password trait */
trait GetPassword {
  def getPassword(pass: String) = Option(pass).getOrElse({
    if (System.console() != null) {
      System.err.print("Password (mask enabled)> ")
      System.console().readPassword().mkString
    } else {
      System.err.print("Password (mask disabled when redirecting output)> ")
      val reader = new BufferedReader(new InputStreamReader(System.in))
      reader.readLine()
    }
  })
}

/**
 * Loads accumulo properties for instance and zookeepers from the accumulo installation found via
 * the system path in ACCUMULO_HOME in the case that command line parameters are not provided
 */
trait AccumuloProperties extends GetPassword with Logging {
  lazy val accumuloConf = XML.loadFile(s"${System.getenv("ACCUMULO_HOME")}/conf/accumulo-site.xml")

  lazy val zookeepersProp =
    (accumuloConf \\ "property")
    .filter { x => (x \ "name").text == "instance.zookeeper.host" }
    .map { y => (y \ "value").text }
    .head

  lazy val instanceDfsDir =
    Try(
      (accumuloConf \\ "property")
      .filter { x => (x \ "name").text == "instance.dfs.dir" }
      .map { y => (y \ "value").text }
      .head)
    .getOrElse("/accumulo")

  lazy val instanceIdStr =
    Try(ZooKeeperInstance.getInstanceIDFromHdfs(new Path(instanceDfsDir, "instance_id"))) match {
      case Success(value) => value
      case Failure(ex) =>
        throw new Exception("Error retrieving /accumulo/instance_id from HDFS. To resolve this, double check that " +
          "the HADOOP_CONF_DIR environment variable is set. If that does not work, specify your Accumulo Instance " +
          "Name as an argument with the --instance-name flag.", ex)
    }

  lazy val instanceName = new ZooKeeperInstance(UUID.fromString(instanceIdStr), zookeepersProp).getInstanceName
}<|MERGE_RESOLUTION|>--- conflicted
+++ resolved
@@ -83,7 +83,6 @@
     def getModeFlag(filename: String) = "--" + getMode(filename)
   }
 
-<<<<<<< HEAD
 case class IngestRasterArguments(username: String = null,
                                  password: Option[String] = None,
                                  instanceName: Option[String] = None,
@@ -99,9 +98,7 @@
                                  writeMemory: Option[Long] = None,
                                  writeThreads: Option[Int] = None,
                                  queryThreads: Option[Int] = None)
-=======
 }
->>>>>>> 63ec9f77
 
 /* get password trait */
 trait GetPassword {
