/***********************************************************************
 * Copyright (c) 2013-2017 Commonwealth Computer Research, Inc.
 * All rights reserved. This program and the accompanying materials
 * are made available under the terms of the Apache License, Version 2.0
 * which accompanies this distribution and is available at
 * http://www.opensource.org/licenses/apache2.0.php.
 ***********************************************************************/

package org.locationtech.geomesa.tools.ingest

import java.io.{File, InputStream}
import java.util.concurrent.atomic.AtomicLong

import com.typesafe.config.{Config, ConfigRenderOptions}
import org.apache.commons.pool2.{BasePooledObjectFactory, ObjectPool}
import org.apache.commons.pool2.impl.{DefaultPooledObject, GenericObjectPool}
import org.apache.hadoop.mapreduce.Job
import org.apache.hadoop.mapreduce.lib.input.FileInputFormat
import org.locationtech.geomesa.convert.{DefaultCounter, SimpleFeatureConverter, SimpleFeatureConverters}
import org.locationtech.geomesa.jobs.mapreduce.{ConverterInputFormat, GeoMesaOutputFormat}
import org.locationtech.geomesa.tools.Command
import org.locationtech.geomesa.tools.DistributedRunParam.RunModes.RunMode
import org.locationtech.geomesa.tools.ingest.AbstractIngest.StatusCallback
import org.opengis.feature.simple.{SimpleFeature, SimpleFeatureType}

/**
  * Ingestion that uses geomesa converters to process input files
  *
  * @param sft simple feature type
  * @param dsParams data store parameters
  * @param converterConfig converter definition
  * @param inputs files to ingest
  * @param libjarsFile file with list of jars needed for ingest
  * @param libjarsPaths paths to search for libjars
  * @param numLocalThreads for local ingest, how many threads to use
  */
class ConverterIngest(sft: SimpleFeatureType,
                      dsParams: Map[String, String],
                      converterConfig: Config,
                      inputs: Seq[String],
                      mode: Option[RunMode],
                      libjarsFile: String,
                      libjarsPaths: Iterator[() => Seq[File]],
                      numLocalThreads: Int)
    extends AbstractIngest(dsParams, sft.getTypeName, inputs, mode, libjarsFile, libjarsPaths, numLocalThreads) {

  override def beforeRunTasks(): Unit = {
    // create schema for the feature prior to Ingest job
    Command.user.info(s"Creating schema ${sft.getTypeName}")
    ds.createSchema(sft)
  }

  protected val factory = new BasePooledObjectFactory[SimpleFeatureConverter[_]] {
    override def wrap(obj: SimpleFeatureConverter[_]) = new DefaultPooledObject[SimpleFeatureConverter[_]](obj)
    override def create(): SimpleFeatureConverter[_] = SimpleFeatureConverters.build(sft, converterConfig)
  }

  protected val converters = new GenericObjectPool[SimpleFeatureConverter[_]](factory)

<<<<<<< HEAD
  override def createLocalConverter(file: File, failures: AtomicLong): LocalIngestConverter =
    new LocalIngestConverterImpl(sft, file, converters, failures)
=======
  override def createLocalConverter(path: String, failures: AtomicLong): LocalIngestConverter =
    new LocalIngestConverter {

      class LocalIngestCounter extends DefaultCounter {
        // keep track of failure at a global level, keep line counts and success local
        override def incFailure(i: Long): Unit = failures.getAndAdd(i)
        override def getFailure: Long          = failures.get()
      }

      private val converter = converterPool.borrowObject()
      private val ec = converter.createEvaluationContext(Map("inputFilePath" -> path), new LocalIngestCounter)

      override def convert(is: InputStream): (SimpleFeatureType, Iterator[SimpleFeature]) = (sft, converter.process(is, ec))
      override def close(): Unit = {
        converterPool.returnObject(converter)
      }
    }
>>>>>>> 040031d4

  override def runDistributedJob(statusCallback: StatusCallback): (Long, Long) = {
    val job = new ConverterIngestJob(sft, converterConfig)
    job.run(dsParams, sft.getTypeName, inputs, libjarsFile, libjarsPaths, statusCallback)
  }
}

class LocalIngestConverterImpl(sft: SimpleFeatureType, file: File, converters: ObjectPool[SimpleFeatureConverter[_]], failures: AtomicLong)
    extends LocalIngestConverter {

  class LocalIngestCounter extends DefaultCounter {
    // keep track of failure at a global level, keep line counts and success local
    override def incFailure(i: Long): Unit = failures.getAndAdd(i)
    override def getFailure: Long          = failures.get()
  }

  protected val converter = converters.borrowObject()
  protected val ec = converter.createEvaluationContext(Map("inputFilePath" -> file.getAbsolutePath), new LocalIngestCounter)

  override def convert(is: InputStream): (SimpleFeatureType, Iterator[SimpleFeature]) = (sft, converter.process(is, ec))
  override def close(): Unit = converters.returnObject(converter)
}

/**
 * Distributed job that uses converters to process input files
 *
 * @param sft simple feature type
 * @param converterConfig converter definition
 */
class ConverterIngestJob(sft: SimpleFeatureType, converterConfig: Config) extends AbstractIngestJob {

  import ConverterInputFormat.{Counters => ConvertCounters}
  import GeoMesaOutputFormat.{Counters => OutCounters}

  val failCounters =
    Seq((ConvertCounters.Group, ConvertCounters.Failed), (OutCounters.Group, OutCounters.Failed))

  override val inputFormatClass: Class[_ <: FileInputFormat[_, SimpleFeature]] = classOf[ConverterInputFormat]

  override def configureJob(job: Job): Unit = {
    ConverterInputFormat.setConverterConfig(job, converterConfig.root().render(ConfigRenderOptions.concise()))
    ConverterInputFormat.setSft(job, sft)
  }

  override def written(job: Job): Long =
    job.getCounters.findCounter(OutCounters.Group, OutCounters.Written).getValue

  override def failed(job: Job): Long =
    failCounters.map(c => job.getCounters.findCounter(c._1, c._2).getValue).sum
}<|MERGE_RESOLUTION|>--- conflicted
+++ resolved
@@ -16,7 +16,7 @@
 import org.apache.commons.pool2.impl.{DefaultPooledObject, GenericObjectPool}
 import org.apache.hadoop.mapreduce.Job
 import org.apache.hadoop.mapreduce.lib.input.FileInputFormat
-import org.locationtech.geomesa.convert.{DefaultCounter, SimpleFeatureConverter, SimpleFeatureConverters}
+import org.locationtech.geomesa.convert.{DefaultCounter, EvaluationContext, SimpleFeatureConverter, SimpleFeatureConverters}
 import org.locationtech.geomesa.jobs.mapreduce.{ConverterInputFormat, GeoMesaOutputFormat}
 import org.locationtech.geomesa.tools.Command
 import org.locationtech.geomesa.tools.DistributedRunParam.RunModes.RunMode
@@ -57,28 +57,8 @@
 
   protected val converters = new GenericObjectPool[SimpleFeatureConverter[_]](factory)
 
-<<<<<<< HEAD
-  override def createLocalConverter(file: File, failures: AtomicLong): LocalIngestConverter =
-    new LocalIngestConverterImpl(sft, file, converters, failures)
-=======
   override def createLocalConverter(path: String, failures: AtomicLong): LocalIngestConverter =
-    new LocalIngestConverter {
-
-      class LocalIngestCounter extends DefaultCounter {
-        // keep track of failure at a global level, keep line counts and success local
-        override def incFailure(i: Long): Unit = failures.getAndAdd(i)
-        override def getFailure: Long          = failures.get()
-      }
-
-      private val converter = converterPool.borrowObject()
-      private val ec = converter.createEvaluationContext(Map("inputFilePath" -> path), new LocalIngestCounter)
-
-      override def convert(is: InputStream): (SimpleFeatureType, Iterator[SimpleFeature]) = (sft, converter.process(is, ec))
-      override def close(): Unit = {
-        converterPool.returnObject(converter)
-      }
-    }
->>>>>>> 040031d4
+    new LocalIngestConverterImpl(sft, path, converters, failures)
 
   override def runDistributedJob(statusCallback: StatusCallback): (Long, Long) = {
     val job = new ConverterIngestJob(sft, converterConfig)
@@ -86,7 +66,7 @@
   }
 }
 
-class LocalIngestConverterImpl(sft: SimpleFeatureType, file: File, converters: ObjectPool[SimpleFeatureConverter[_]], failures: AtomicLong)
+class LocalIngestConverterImpl(sft: SimpleFeatureType, path: String, converters: ObjectPool[SimpleFeatureConverter[_]], failures: AtomicLong)
     extends LocalIngestConverter {
 
   class LocalIngestCounter extends DefaultCounter {
@@ -95,8 +75,8 @@
     override def getFailure: Long          = failures.get()
   }
 
-  protected val converter = converters.borrowObject()
-  protected val ec = converter.createEvaluationContext(Map("inputFilePath" -> file.getAbsolutePath), new LocalIngestCounter)
+  protected val converter: SimpleFeatureConverter[_] = converters.borrowObject()
+  protected val ec: EvaluationContext = converter.createEvaluationContext(Map("inputFilePath" -> path), new LocalIngestCounter)
 
   override def convert(is: InputStream): (SimpleFeatureType, Iterator[SimpleFeature]) = (sft, converter.process(is, ec))
   override def close(): Unit = converters.returnObject(converter)
