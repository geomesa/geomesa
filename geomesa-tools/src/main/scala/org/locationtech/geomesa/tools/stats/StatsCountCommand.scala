--- conflicted
+++ resolved
@@ -13,13 +13,7 @@
 import org.locationtech.geomesa.tools.{Command, DataStoreCommand}
 import org.opengis.filter.Filter
 
-<<<<<<< HEAD
-trait StatsCountCommand[DS <: GeoMesaDataStore[_, _, _ ,_]] extends DataStoreCommand[DS] {
-=======
-import scala.util.control.NonFatal
-
 trait StatsCountCommand[DS <: GeoMesaDataStore[_, _, _]] extends DataStoreCommand[DS] {
->>>>>>> 80027a1b
 
   override val name = "stats-count"
   override def params: StatsCountParams
