/***********************************************************************
 * Copyright (c) 2013-2020 Commonwealth Computer Research, Inc.
 * All rights reserved. This program and the accompanying materials
 * are made available under the terms of the Apache License, Version 2.0
 * which accompanies this distribution and is available at
 * http://www.opensource.org/licenses/apache2.0.php.
 ***********************************************************************/

package org.locationtech.geomesa.spark.jts.rules

import org.apache.spark.sql.SQLContext
<<<<<<< HEAD
import org.apache.spark.sql.catalyst.expressions.{Expression, Literal, ScalaUDF, Unevaluable}
=======
import org.apache.spark.sql.catalyst.expressions.{Expression, Literal, ScalaUDF}
>>>>>>> 8bb8c618
import org.apache.spark.sql.catalyst.plans.logical._
import org.apache.spark.sql.catalyst.rules.Rule
import org.apache.spark.sql.jts._
import org.locationtech.geomesa.spark.jts.rules.GeometryLiteral._

import scala.reflect.ClassTag
import scala.util.Try

object GeometryLiteralRules {

  object ScalaUDFRule extends Rule[LogicalPlan] {
    override def apply(plan: LogicalPlan): LogicalPlan = {
      plan.transform {
        case q: LogicalPlan => q.transformExpressionsDown {
          case s: ScalaUDF if s.dataType.isInstanceOf[PointUDT] => eval(s, PointLiteral.apply)
          case s: ScalaUDF if s.dataType.isInstanceOf[LineStringUDT] => eval(s, LineStringLiteral.apply)
          case s: ScalaUDF if s.dataType.isInstanceOf[PolygonUDT] => eval(s, PolygonLiteral.apply)
          case s: ScalaUDF if s.dataType.isInstanceOf[GeometryUDT] => eval(s, GenericGeometryLiteral.apply)
          case s: ScalaUDF if s.dataType.isInstanceOf[MultiPointUDT] => eval(s, MultiPointLiteral.apply)
          case s: ScalaUDF if s.dataType.isInstanceOf[MultiLineStringUDT] => eval(s, MultiLineStringLiteral.apply)
          case s: ScalaUDF if s.dataType.isInstanceOf[MultiPolygonUDT] => eval(s, MultiPolygonLiteral.apply)
          case s: ScalaUDF if s.dataType.isInstanceOf[GeometryCollectionUDT] => eval(s, GeometryCollectionLiteral.apply)
        }
      }
    }

    private def eval[T: ClassTag](s: ScalaUDF, lit: T => Expression): Expression = {
<<<<<<< HEAD
      if (s.isInstanceOf[Unevaluable]) { s } else {
        val t = Try {
          s.eval(null) match {
            case null => Literal(null)
            case t: T => lit(t)
            case a => Literal(a)
          }
        }
        t.getOrElse(s)
      }
=======
      val t = Try {
        s.eval(null) match {
          case null => Literal(null)
          case t: T => lit(t)
          case a => Literal(a)
        }
      }
      t.getOrElse(s)
>>>>>>> 8bb8c618
    }
  }

  private[jts] def registerOptimizations(sqlContext: SQLContext): Unit = {
    Seq(ScalaUDFRule).foreach { r =>
      if(!sqlContext.experimental.extraOptimizations.contains(r))
        sqlContext.experimental.extraOptimizations ++= Seq(r)
    }
  }
}<|MERGE_RESOLUTION|>--- conflicted
+++ resolved
@@ -9,11 +9,7 @@
 package org.locationtech.geomesa.spark.jts.rules
 
 import org.apache.spark.sql.SQLContext
-<<<<<<< HEAD
-import org.apache.spark.sql.catalyst.expressions.{Expression, Literal, ScalaUDF, Unevaluable}
-=======
 import org.apache.spark.sql.catalyst.expressions.{Expression, Literal, ScalaUDF}
->>>>>>> 8bb8c618
 import org.apache.spark.sql.catalyst.plans.logical._
 import org.apache.spark.sql.catalyst.rules.Rule
 import org.apache.spark.sql.jts._
@@ -41,18 +37,6 @@
     }
 
     private def eval[T: ClassTag](s: ScalaUDF, lit: T => Expression): Expression = {
-<<<<<<< HEAD
-      if (s.isInstanceOf[Unevaluable]) { s } else {
-        val t = Try {
-          s.eval(null) match {
-            case null => Literal(null)
-            case t: T => lit(t)
-            case a => Literal(a)
-          }
-        }
-        t.getOrElse(s)
-      }
-=======
       val t = Try {
         s.eval(null) match {
           case null => Literal(null)
@@ -61,7 +45,6 @@
         }
       }
       t.getOrElse(s)
->>>>>>> 8bb8c618
     }
   }
 
