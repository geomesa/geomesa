--- conflicted
+++ resolved
@@ -147,7 +147,6 @@
     }
   }
 
-<<<<<<< HEAD
   object ScalaUDFRule extends Rule[LogicalPlan] with LazyLogging {
     override def apply(plan: LogicalPlan): LogicalPlan = {
       plan.transform {
@@ -163,17 +162,6 @@
                     Literal(other)
                 }
             }.getOrElse(s)
-=======
-  import SQLGeometricConstructorFunctions._
-
-  object FoldConstantGeometryRule extends Rule[LogicalPlan] {
-    override def apply(plan: LogicalPlan): LogicalPlan = {
-      plan.transform {
-        case q: LogicalPlan => q.transformExpressionsDown {
-          case ScalaUDF(ST_GeomFromWKT, GeometryTypeInstance, Seq(Literal(wkt, DataTypes.StringType)), Seq(DataTypes.StringType)) =>
-            val geom = ST_GeomFromWKT(wkt.asInstanceOf[UTF8String].toString)
-            GeometryLiteral(GeometryUDT.serialize(geom), geom)
->>>>>>> 71ea5e55
         }
       }
     }
