--- conflicted
+++ resolved
@@ -612,11 +612,7 @@
     val compiledCQL = filters.flatMap(SparkUtils.sparkFilterToCQLFilter).foldLeft[org.opengis.filter.Filter](filt) { (l, r) => ff.and(l, r) }
     val requiredAttributes = requiredColumns.filterNot(_ == "__fid__")
     val rdd = GeoMesaSpark(params).rdd(
-<<<<<<< HEAD
-      ctx.hadoopConfiguration, ctx, params,
-=======
       new Configuration(ctx.hadoopConfiguration), ctx, params,
->>>>>>> a408b2ea
       new Query(params(GEOMESA_SQL_FEATURE), compiledCQL, requiredAttributes))
 
     val extractors = SparkUtils.getExtractors(requiredColumns, schema)
