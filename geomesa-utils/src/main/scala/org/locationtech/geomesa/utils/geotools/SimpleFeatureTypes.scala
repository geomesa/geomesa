/***********************************************************************
* Copyright (c) 2013-2016 Commonwealth Computer Research, Inc.
* All rights reserved. This program and the accompanying materials
* are made available under the terms of the Apache License, Version 2.0
* which accompanies this distribution and is available at
* http://www.opensource.org/licenses/apache2.0.php.
*************************************************************************/

package org.locationtech.geomesa.utils.geotools

import java.util.Date

import com.typesafe.config.Config
import org.apache.commons.lang.StringEscapeUtils
import org.geotools.feature.simple.SimpleFeatureTypeBuilder
import org.locationtech.geomesa.utils.geotools.AttributeSpec.GeomAttributeSpec
import org.opengis.feature.`type`.{AttributeDescriptor, GeometryDescriptor}
import org.opengis.feature.simple.SimpleFeatureType
import org.parboiled.errors.ParsingException

import scala.collection.JavaConversions._

object SimpleFeatureTypes {

  import org.locationtech.geomesa.utils.geotools.RichAttributeDescriptors._

<<<<<<< HEAD
  object Configs {
    val TABLE_SHARING_KEY   = "geomesa.table.sharing"
    val DEFAULT_DATE_KEY    = "geomesa.index.dtg"
    val VIS_LEVEL_KEY       = "geomesa.visibility.level"
    val Z3_INTERVAL_KEY     = "geomesa.z3.interval"
    val XZ_PRECISION_KEY    = "geomesa.xz.precision"
    val TABLE_SPLITTER      = "table.splitter.class"
    val TABLE_SPLITTER_OPTS = "table.splitter.options"
    val MIXED_GEOMETRIES    = "geomesa.mixed.geometries"
    val RESERVED_WORDS      = "override.reserved.words" // note: doesn't start with geomesa so we don't persist it
    val KEYWORDS_KEY        = "geomesa.keywords"
    val ENABLED_INDICES     = "geomesa.indices.enabled"
    // keep around old values for back compatibility
    val ENABLED_INDEX_OPTS  = Seq(ENABLED_INDICES, "geomesa.indexes.enabled", "table.indexes.enabled")
    val ST_INDEX_SCHEMA_KEY = "geomesa.index.st.schema"
  }

  private [geomesa] object InternalConfigs {
    val GEOMESA_PREFIX      = "geomesa."
    val SCHEMA_VERSION_KEY  = "geomesa.version"
    val SHARING_PREFIX_KEY  = "geomesa.table.sharing.prefix"
    val USER_DATA_PREFIX    = "geomesa.user-data.prefix"
    val INDEX_VERSIONS      = "geomesa.indices"
    val KEYWORDS_DELIMITER  = "\u0000"
  }

  object AttributeOptions {
    val OPT_DEFAULT      = "default"
    val OPT_SRID         = "srid"
    val OPT_INDEX_VALUE  = "index-value"
    val OPT_INDEX        = "index"
    val OPT_STATS        = "keep-stats"
    val OPT_CARDINALITY  = "cardinality"
    val OPT_BIN_TRACK_ID = "bin-track-id"
    val OPT_CQ_INDEX     = "cq-index"
  }

  private [geomesa] object AttributeConfigs {
    val USER_DATA_LIST_TYPE      = "subtype"
    val USER_DATA_MAP_KEY_TYPE   = "keyclass"
    val USER_DATA_MAP_VALUE_TYPE = "valueclass"
=======
  val TABLE_SPLITTER           = "table.splitter.class"
  val TABLE_SPLITTER_OPTIONS   = "table.splitter.options"
  val INDEX_VERSIONS           = "geomesa.indices"
  val MIXED_GEOMETRIES         = "geomesa.mixed.geometries"
  val RESERVED_WORDS           = "override.reserved.words" // note: doesn't start with geomesa so we don't persist it

  // keep around old values for back compatibility
  val ENABLED_INDEXES          = Seq("geomesa.indices.enabled", "geomesa.indexes.enabled", "table.indexes.enabled")

  val OPT_DEFAULT              = "default"
  val OPT_SRID                 = "srid"
  val OPT_INDEX_VALUE          = "index-value"
  val OPT_INDEX                = "index"
  val OPT_STATS                = "keep-stats"
  val OPT_CARDINALITY          = "cardinality"
  val OPT_BIN_TRACK_ID         = "bin-track-id"
  val OPT_CQ_INDEX             = "cq-index"
  val OPT_JSON                 = "json"

  val OPTS = Seq(OPT_DEFAULT, OPT_SRID, OPT_INDEX, OPT_STATS, OPT_INDEX_VALUE,
    OPT_CARDINALITY, OPT_BIN_TRACK_ID, OPT_CQ_INDEX, OPT_JSON)

  val USER_DATA_LIST_TYPE      = "subtype"
  val USER_DATA_MAP_KEY_TYPE   = "keyclass"
  val USER_DATA_MAP_VALUE_TYPE = "valueclass"

  val TypeNamePath   = "type-name"
  val FieldsPath     = "fields"
  val UserDataPath   = "user-data"
  val AttributesPath = "attributes"
  val TypePath       = "type"

  /**
   * Create a SimpleFeatureType from a typesafe Config
   *
   * @param conf config
   * @param typeName optional typename to use for the SFT...will be overridden if the config contains a type-name key
   * @return
   */
  def createType(conf: Config, typeName: Option[String] = None, path: Option[String] = Some("sft")): SimpleFeatureType = {
    import org.locationtech.geomesa.utils.conf.ConfConversions._
    val toParse = path match {
      case Some(p) => conf.getConfigOpt(p).map(conf.withFallback).getOrElse(conf)
      case None    => conf
    }

    val nameSpec = toParse.getStringOpt(TypeNamePath).orElse(typeName).getOrElse(
      throw new IllegalArgumentException("Unable to parse type name from provided argument or config")
    )
    val (namespace, name) = buildTypeName(nameSpec)
    val specParser = new SpecParser

    val fields = getFieldConfig(toParse).map(buildField(_, specParser))
    val userData = if (toParse.hasPath(UserDataPath)) {
      toParse.getConfig(UserDataPath).entrySet().map(e => e.getKey -> e.getValue.unwrapped()).toMap
    } else {
      Map.empty[String, AnyRef]
    }
    val opts = userData.map {
      // Special case to handle adding keywords
      case (KEYWORDS_KEY, v : java.util.ArrayList[String]) =>
        new GenericOption(KEYWORDS_KEY, v.asInstanceOf[java.util.ArrayList[String]].mkString(KEYWORDS_DELIMITER))
      case (k, v) => new GenericOption(k, v)
    }.toSeq
    createType(namespace, name, fields, opts)
>>>>>>> 01ad3247
  }

  /**
    * Create a simple feature type from a specification. Extends DataUtilities.createType with
    * GeoMesa-specific functionality like list/map attributes, indexing options, etc.
    *
    * @param typeName type name - may include namespace
    * @param spec specification
    * @return
    */
  def createType(typeName: String, spec: String): SimpleFeatureType = {
    val (namespace, name) = parseTypeName(typeName)
    createType(namespace, name, spec)
  }

  /**
    * Create a simple feature type from a specification. Extends DataUtilities.createType with
    * GeoMesa-specific functionality like list/map attributes, indexing options, etc.
    *
    * @param namespace namespace
    * @param name name
    * @param spec specification
    * @return
    */
  def createType(namespace: String, name: String, spec: String): SimpleFeatureType = {
    val parsed = try { SimpleFeatureSpecParser.parse(spec) } catch {
      case e: ParsingException => throw new IllegalArgumentException(e)
    }
    createType(namespace, name, parsed)
  }


  /**
    * Parse a SimpleFeatureType spec from a typesafe Config
    *
    * @param conf config
    * @param typeName optional typename to use for the sft. will be overridden if the config contains a type-name key
    * @param path optional config path to parse. defaults to 'sft'
    * @return
    */
  def createType(conf: Config,
                 typeName: Option[String] = None,
                 path: Option[String] = Some("sft")): SimpleFeatureType = {
    val (nameFromConf, spec) = SimpleFeatureSpecConfig.parse(conf, path)
    val (namespace, name) = parseTypeName(nameFromConf.orElse(typeName).getOrElse {
      throw new IllegalArgumentException("Unable to parse type name from provided argument or config")
    })
    createType(namespace, name, spec)
  }

  /**
    * Encode a SimpleFeatureType as a comma-separated String
    *
    * @param sft - SimpleFeatureType to encode
    * @param includeUserData - defaults to false
    * @return a string representing a serialization of the sft
    */
  def encodeType(sft: SimpleFeatureType, includeUserData: Boolean = false): String = {
    import org.locationtech.geomesa.utils.geotools.RichSimpleFeatureType.RichSimpleFeatureType

    lazy val userData = {
      val prefixes = sft.getUserDataPrefixes
      sft.getUserData.filter { case (k, v) => v != null && prefixes.exists(k.toString.startsWith) }
    }
    val suffix = if (!includeUserData || userData.isEmpty) { "" } else {
      userData.map { case (k, v) => s"$k='${StringEscapeUtils.escapeJava(v.toString)}'" }.mkString(";", ",", "")
    }

    sft.getAttributeDescriptors.map(encodeDescriptor(sft, _)).mkString("", ",", suffix)
  }

  def encodeDescriptor(sft: SimpleFeatureType, descriptor: AttributeDescriptor): String =
<<<<<<< HEAD
    AttributeSpec(sft, descriptor).toSpec
=======
    AttributeSpecFactory.fromAttributeDescriptor(sft, descriptor).toSpec

  def getSecondaryIndexedAttributes(sft: SimpleFeatureType): Seq[AttributeDescriptor] =
    sft.getAttributeDescriptors.filter(ad => ad.isIndexed && !ad.isInstanceOf[GeometryDescriptor])

  object AttributeSpecFactory {
    def fromAttributeDescriptor(sft: SimpleFeatureType, ad: AttributeDescriptor) = {
      val options = scala.collection.mutable.Map.empty[String, String]
      ad.getIndexCoverage() match {
        case IndexCoverage.FULL => options.put(OPT_INDEX, IndexCoverage.FULL.toString)
        case IndexCoverage.JOIN => options.put(OPT_INDEX, IndexCoverage.JOIN.toString)
        case _ => // nothing
      }
      ad.getCardinality() match {
        case Cardinality.HIGH => options.put(OPT_CARDINALITY, Cardinality.HIGH.toString)
        case Cardinality.LOW  => options.put(OPT_CARDINALITY, Cardinality.LOW.toString)
        case _ => // nothing
      }
      if (ad.isIndexValue()) {
        options.put(OPT_INDEX_VALUE, "true")
      }
      if (ad.isBinTrackId()) {
        options.put(OPT_BIN_TRACK_ID, "true")
      }
      if (ad.isKeepStats()) {
        options.put(OPT_STATS, "true")
      }
      if (ad.isJson()) {
        options.put(OPT_JSON, "true")
      }
      ad.getType match {
        case t if simpleTypeMap.contains(t.getBinding.getSimpleName) =>
          SimpleAttributeSpec(ad.getLocalName, ad.getType.getBinding, options.toMap)

        case t if geometryTypeMap.contains(t.getBinding.getSimpleName) =>
          val srid = Option(ad.asInstanceOf[GeometryDescriptor].getCoordinateReferenceSystem)
              .flatMap(crs => Try(crs.getName.getCode.toInt).toOption)
              .getOrElse(4326)
          options.put(OPT_SRID, srid.toString)
          val default = sft.getGeometryDescriptor.equals(ad)
          GeomAttributeSpec(ad.getLocalName, ad.getType.getBinding, default, options.toMap)

        case t if t.getBinding.equals(classOf[java.util.List[_]]) =>
          ListAttributeSpec(ad.getLocalName, ad.getListType().get, options.toMap)

        case t if t.getBinding.equals(classOf[java.util.Map[_, _]]) =>
          val Some((keyType, valueType)) = ad.getMapTypes()
          MapAttributeSpec(ad.getLocalName, keyType, valueType, options.toMap)
      }
    }
  }

  sealed trait AttributeSpec {

    def name: String

    def clazz: Class[_]

    def options: Map[String, String]

    def getClassSpec: String = s"${typeEncode(clazz)}"

    def toSpec: String = {
      val builder = new StringBuilder(s"$name:$getClassSpec")
      for (opt <- OPTS; value <- options.get(opt)) {
        builder.append(s":$opt=$value")
      }
      builder.toString()
    }

    def toMap: Map[String, String] = {
      Map(
        "name" -> name,
        "type" -> getClassSpec
      ) ++ options
    }

    def toAttribute: AttributeDescriptor = {
      val builder = new AttributeTypeBuilder().binding(clazz)
      OPTS.foreach(opt => options.get(opt).foreach(value => builder.userData(opt, value)))
      addOptions(builder)
      builder.buildDescriptor(name)
    }

    protected def addOptions(builder: AttributeTypeBuilder): Unit = {}
  }

  implicit class AttributeCopyable(val attrSpec: AttributeSpec) extends AnyVal {
    def copy(): AttributeSpec = attrSpec match {
      case o: SimpleAttributeSpec => o.copy()
      case o: GeomAttributeSpec   => o.copy()
      case o: ListAttributeSpec   => o.copy()
      case o: MapAttributeSpec    => o.copy()
    }
  }

  object AttributeSpec {
    val defaults = Map[String, AnyRef](
      OPT_INDEX        -> IndexCoverage.NONE.toString,
      OPT_STATS        -> java.lang.Boolean.FALSE,
      OPT_INDEX_VALUE  -> java.lang.Boolean.FALSE,
      OPT_CARDINALITY  -> Cardinality.UNKNOWN.toString,
      OPT_SRID         -> Integer.valueOf(4326),
      OPT_DEFAULT      -> java.lang.Boolean.FALSE,
      OPT_BIN_TRACK_ID -> java.lang.Boolean.FALSE
    )
    val fallback = ConfigFactory.parseMap(defaults)

    // back compatible with string or boolean
    def getIndexCoverage(conf: Config) =
      Try(conf.getString(OPT_INDEX)).flatMap(o => Try(IndexCoverage.withName(o.toLowerCase(Locale.US))))
        .orElse(Try(if (conf.getBoolean(OPT_INDEX)) IndexCoverage.JOIN else IndexCoverage.NONE))
        .getOrElse(IndexCoverage.NONE)

    def getOptions(conf: Config): Map[String, String] = {
      val options = scala.collection.mutable.Map.empty[String, String]
      AttributeSpec.getIndexCoverage(conf) match {
        case IndexCoverage.FULL => options.put(OPT_INDEX, IndexCoverage.FULL.toString)
        case IndexCoverage.JOIN => options.put(OPT_INDEX, IndexCoverage.JOIN.toString)
        case _ => // nothing
      }
      Cardinality.withName(conf.getString(OPT_CARDINALITY).toLowerCase(Locale.US)) match {
        case Cardinality.HIGH => options.put(OPT_CARDINALITY, Cardinality.HIGH.toString)
        case Cardinality.LOW  => options.put(OPT_CARDINALITY, Cardinality.LOW.toString)
        case _ => // nothing
      }
      if (conf.getBoolean(OPT_STATS)) {
        options.put(OPT_STATS, "true")
      }
      if (conf.getBoolean(OPT_INDEX_VALUE)) {
        options.put(OPT_INDEX_VALUE, "true")
      }
      if (conf.getBoolean(OPT_BIN_TRACK_ID)) {
        options.put(OPT_BIN_TRACK_ID, "true")
      }
      //TODO GEOMESA-594 allow for setting default date field
      options.toMap
    }

    def standardizeOptions(options: Map[String, String], defaultGeom: Boolean = false): Map[String, String] = {
      val withIndex = if (defaultGeom) {
        options ++ Map(OPT_DEFAULT -> "true")
      } else {
        options.get(OPT_INDEX) match {
          case None => options
          case Some(index) =>
            Try(IndexCoverage.withName(index)) match {
              case Success(_) => options
              case Failure(_) if !java.lang.Boolean.valueOf(index) => options - OPT_INDEX
              case Failure(_) => options ++ Map(OPT_INDEX -> IndexCoverage.JOIN.toString)
            }
        }
      }
      withIndex
    }
  }

  sealed trait NonGeomAttributeSpec extends AttributeSpec

  object SimpleAttributeSpec {
    def apply(in: Config): SimpleAttributeSpec = {
      val conf = in.withFallback(AttributeSpec.fallback)
      val name     = conf.getString("name")
      val attrType = conf.getString("type")
      SimpleAttributeSpec(name, simpleTypeMap(attrType), AttributeSpec.getOptions(conf))
    }
  }

  case class SimpleAttributeSpec(name: String, clazz: Class[_], options: Map[String, String])
      extends NonGeomAttributeSpec

  object ListAttributeSpec {
    private val specParser = new SpecParser
    private val defaultType = ListAttributeType(SimpleAttributeType("string"))

    def apply(in: Config): ListAttributeSpec = {
      val conf          = in.withFallback(AttributeSpec.fallback)
      val name          = conf.getString("name")
      val attributeType = specParser.parse(specParser.listType, conf.getString("type")).getOrElse(defaultType)

      ListAttributeSpec(name, simpleTypeMap(attributeType.p.t), AttributeSpec.getOptions(conf))
    }
  }

  case class ListAttributeSpec(name: String, subClass: Class[_], options: Map[String, String])
      extends NonGeomAttributeSpec {

    val clazz = classOf[java.util.List[_]]
>>>>>>> 01ad3247

  def toConfig(sft: SimpleFeatureType, includeUserData: Boolean = true): Config =
    SimpleFeatureSpecConfig.toConfig(sft, includeUserData)

  def toConfigString(sft: SimpleFeatureType, includeUserData: Boolean = true, concise: Boolean = false): String =
    SimpleFeatureSpecConfig.toConfigString(sft, includeUserData, concise)

  /**
    * Renames a simple feature type. Preserves user data
    *
    * @param sft simple feature type
    * @param newName new name
    * @return
    */
  def renameSft(sft: SimpleFeatureType, newName: String) = {
    val builder = new SimpleFeatureTypeBuilder()
    builder.init(sft)
    builder.setName(newName)
    val renamed = builder.buildFeatureType()
    renamed.getUserData.putAll(sft.getUserData)
    renamed
  }

  private def createType(namespace: String, name: String, spec: SimpleFeatureSpec): SimpleFeatureType = {
    import AttributeOptions.OPT_DEFAULT
    import Configs.DEFAULT_DATE_KEY
    import org.locationtech.geomesa.utils.geotools.RichSimpleFeatureType.RichSimpleFeatureType

    val defaultGeom = {
      val geomAttributes = spec.attributes.collect { case g: GeomAttributeSpec => g }
      geomAttributes.find(_.options.get(OPT_DEFAULT).exists(_.toBoolean))
          .orElse(geomAttributes.headOption)
          .map(_.name)
    }
    val defaultDate = {
      val dateAttributes = spec.attributes.filter(_.clazz.isAssignableFrom(classOf[Date]))
      spec.options.get(DEFAULT_DATE_KEY).flatMap(dtg => dateAttributes.find(_.name == dtg))
          .orElse(dateAttributes.find(_.options.get(OPT_DEFAULT).exists(_.toBoolean)))
          .orElse(dateAttributes.headOption)
          .map(_.name)
    }

    val b = new SimpleFeatureTypeBuilder()
    b.setNamespaceURI(namespace)
    b.setName(name)
    b.addAll(spec.attributes.map(_.toDescriptor))
    defaultGeom.foreach(b.setDefaultGeometry)

    val sft = b.buildFeatureType()
    sft.getUserData.putAll(spec.options)
    defaultDate.foreach(sft.setDtgField)
    sft
  }

  private def parseTypeName(name: String): (String, String) = {
    val nsIndex = name.lastIndexOf(':')
    val (namespace, local) = if (nsIndex == -1 || nsIndex == name.length - 1) {
      (null, name)
    } else {
      (name.substring(0, nsIndex), name.substring(nsIndex + 1))
    }
    (namespace, local)
  }

  def getSecondaryIndexedAttributes(sft: SimpleFeatureType): Seq[AttributeDescriptor] =
    sft.getAttributeDescriptors.filter(ad => ad.isIndexed && !ad.isInstanceOf[GeometryDescriptor])
}<|MERGE_RESOLUTION|>--- conflicted
+++ resolved
@@ -24,7 +24,6 @@
 
   import org.locationtech.geomesa.utils.geotools.RichAttributeDescriptors._
 
-<<<<<<< HEAD
   object Configs {
     val TABLE_SHARING_KEY   = "geomesa.table.sharing"
     val DEFAULT_DATE_KEY    = "geomesa.index.dtg"
@@ -60,79 +59,13 @@
     val OPT_CARDINALITY  = "cardinality"
     val OPT_BIN_TRACK_ID = "bin-track-id"
     val OPT_CQ_INDEX     = "cq-index"
+    val OPT_JSON         = "json"
   }
 
   private [geomesa] object AttributeConfigs {
     val USER_DATA_LIST_TYPE      = "subtype"
     val USER_DATA_MAP_KEY_TYPE   = "keyclass"
     val USER_DATA_MAP_VALUE_TYPE = "valueclass"
-=======
-  val TABLE_SPLITTER           = "table.splitter.class"
-  val TABLE_SPLITTER_OPTIONS   = "table.splitter.options"
-  val INDEX_VERSIONS           = "geomesa.indices"
-  val MIXED_GEOMETRIES         = "geomesa.mixed.geometries"
-  val RESERVED_WORDS           = "override.reserved.words" // note: doesn't start with geomesa so we don't persist it
-
-  // keep around old values for back compatibility
-  val ENABLED_INDEXES          = Seq("geomesa.indices.enabled", "geomesa.indexes.enabled", "table.indexes.enabled")
-
-  val OPT_DEFAULT              = "default"
-  val OPT_SRID                 = "srid"
-  val OPT_INDEX_VALUE          = "index-value"
-  val OPT_INDEX                = "index"
-  val OPT_STATS                = "keep-stats"
-  val OPT_CARDINALITY          = "cardinality"
-  val OPT_BIN_TRACK_ID         = "bin-track-id"
-  val OPT_CQ_INDEX             = "cq-index"
-  val OPT_JSON                 = "json"
-
-  val OPTS = Seq(OPT_DEFAULT, OPT_SRID, OPT_INDEX, OPT_STATS, OPT_INDEX_VALUE,
-    OPT_CARDINALITY, OPT_BIN_TRACK_ID, OPT_CQ_INDEX, OPT_JSON)
-
-  val USER_DATA_LIST_TYPE      = "subtype"
-  val USER_DATA_MAP_KEY_TYPE   = "keyclass"
-  val USER_DATA_MAP_VALUE_TYPE = "valueclass"
-
-  val TypeNamePath   = "type-name"
-  val FieldsPath     = "fields"
-  val UserDataPath   = "user-data"
-  val AttributesPath = "attributes"
-  val TypePath       = "type"
-
-  /**
-   * Create a SimpleFeatureType from a typesafe Config
-   *
-   * @param conf config
-   * @param typeName optional typename to use for the SFT...will be overridden if the config contains a type-name key
-   * @return
-   */
-  def createType(conf: Config, typeName: Option[String] = None, path: Option[String] = Some("sft")): SimpleFeatureType = {
-    import org.locationtech.geomesa.utils.conf.ConfConversions._
-    val toParse = path match {
-      case Some(p) => conf.getConfigOpt(p).map(conf.withFallback).getOrElse(conf)
-      case None    => conf
-    }
-
-    val nameSpec = toParse.getStringOpt(TypeNamePath).orElse(typeName).getOrElse(
-      throw new IllegalArgumentException("Unable to parse type name from provided argument or config")
-    )
-    val (namespace, name) = buildTypeName(nameSpec)
-    val specParser = new SpecParser
-
-    val fields = getFieldConfig(toParse).map(buildField(_, specParser))
-    val userData = if (toParse.hasPath(UserDataPath)) {
-      toParse.getConfig(UserDataPath).entrySet().map(e => e.getKey -> e.getValue.unwrapped()).toMap
-    } else {
-      Map.empty[String, AnyRef]
-    }
-    val opts = userData.map {
-      // Special case to handle adding keywords
-      case (KEYWORDS_KEY, v : java.util.ArrayList[String]) =>
-        new GenericOption(KEYWORDS_KEY, v.asInstanceOf[java.util.ArrayList[String]].mkString(KEYWORDS_DELIMITER))
-      case (k, v) => new GenericOption(k, v)
-    }.toSeq
-    createType(namespace, name, fields, opts)
->>>>>>> 01ad3247
   }
 
   /**
@@ -205,198 +138,7 @@
   }
 
   def encodeDescriptor(sft: SimpleFeatureType, descriptor: AttributeDescriptor): String =
-<<<<<<< HEAD
     AttributeSpec(sft, descriptor).toSpec
-=======
-    AttributeSpecFactory.fromAttributeDescriptor(sft, descriptor).toSpec
-
-  def getSecondaryIndexedAttributes(sft: SimpleFeatureType): Seq[AttributeDescriptor] =
-    sft.getAttributeDescriptors.filter(ad => ad.isIndexed && !ad.isInstanceOf[GeometryDescriptor])
-
-  object AttributeSpecFactory {
-    def fromAttributeDescriptor(sft: SimpleFeatureType, ad: AttributeDescriptor) = {
-      val options = scala.collection.mutable.Map.empty[String, String]
-      ad.getIndexCoverage() match {
-        case IndexCoverage.FULL => options.put(OPT_INDEX, IndexCoverage.FULL.toString)
-        case IndexCoverage.JOIN => options.put(OPT_INDEX, IndexCoverage.JOIN.toString)
-        case _ => // nothing
-      }
-      ad.getCardinality() match {
-        case Cardinality.HIGH => options.put(OPT_CARDINALITY, Cardinality.HIGH.toString)
-        case Cardinality.LOW  => options.put(OPT_CARDINALITY, Cardinality.LOW.toString)
-        case _ => // nothing
-      }
-      if (ad.isIndexValue()) {
-        options.put(OPT_INDEX_VALUE, "true")
-      }
-      if (ad.isBinTrackId()) {
-        options.put(OPT_BIN_TRACK_ID, "true")
-      }
-      if (ad.isKeepStats()) {
-        options.put(OPT_STATS, "true")
-      }
-      if (ad.isJson()) {
-        options.put(OPT_JSON, "true")
-      }
-      ad.getType match {
-        case t if simpleTypeMap.contains(t.getBinding.getSimpleName) =>
-          SimpleAttributeSpec(ad.getLocalName, ad.getType.getBinding, options.toMap)
-
-        case t if geometryTypeMap.contains(t.getBinding.getSimpleName) =>
-          val srid = Option(ad.asInstanceOf[GeometryDescriptor].getCoordinateReferenceSystem)
-              .flatMap(crs => Try(crs.getName.getCode.toInt).toOption)
-              .getOrElse(4326)
-          options.put(OPT_SRID, srid.toString)
-          val default = sft.getGeometryDescriptor.equals(ad)
-          GeomAttributeSpec(ad.getLocalName, ad.getType.getBinding, default, options.toMap)
-
-        case t if t.getBinding.equals(classOf[java.util.List[_]]) =>
-          ListAttributeSpec(ad.getLocalName, ad.getListType().get, options.toMap)
-
-        case t if t.getBinding.equals(classOf[java.util.Map[_, _]]) =>
-          val Some((keyType, valueType)) = ad.getMapTypes()
-          MapAttributeSpec(ad.getLocalName, keyType, valueType, options.toMap)
-      }
-    }
-  }
-
-  sealed trait AttributeSpec {
-
-    def name: String
-
-    def clazz: Class[_]
-
-    def options: Map[String, String]
-
-    def getClassSpec: String = s"${typeEncode(clazz)}"
-
-    def toSpec: String = {
-      val builder = new StringBuilder(s"$name:$getClassSpec")
-      for (opt <- OPTS; value <- options.get(opt)) {
-        builder.append(s":$opt=$value")
-      }
-      builder.toString()
-    }
-
-    def toMap: Map[String, String] = {
-      Map(
-        "name" -> name,
-        "type" -> getClassSpec
-      ) ++ options
-    }
-
-    def toAttribute: AttributeDescriptor = {
-      val builder = new AttributeTypeBuilder().binding(clazz)
-      OPTS.foreach(opt => options.get(opt).foreach(value => builder.userData(opt, value)))
-      addOptions(builder)
-      builder.buildDescriptor(name)
-    }
-
-    protected def addOptions(builder: AttributeTypeBuilder): Unit = {}
-  }
-
-  implicit class AttributeCopyable(val attrSpec: AttributeSpec) extends AnyVal {
-    def copy(): AttributeSpec = attrSpec match {
-      case o: SimpleAttributeSpec => o.copy()
-      case o: GeomAttributeSpec   => o.copy()
-      case o: ListAttributeSpec   => o.copy()
-      case o: MapAttributeSpec    => o.copy()
-    }
-  }
-
-  object AttributeSpec {
-    val defaults = Map[String, AnyRef](
-      OPT_INDEX        -> IndexCoverage.NONE.toString,
-      OPT_STATS        -> java.lang.Boolean.FALSE,
-      OPT_INDEX_VALUE  -> java.lang.Boolean.FALSE,
-      OPT_CARDINALITY  -> Cardinality.UNKNOWN.toString,
-      OPT_SRID         -> Integer.valueOf(4326),
-      OPT_DEFAULT      -> java.lang.Boolean.FALSE,
-      OPT_BIN_TRACK_ID -> java.lang.Boolean.FALSE
-    )
-    val fallback = ConfigFactory.parseMap(defaults)
-
-    // back compatible with string or boolean
-    def getIndexCoverage(conf: Config) =
-      Try(conf.getString(OPT_INDEX)).flatMap(o => Try(IndexCoverage.withName(o.toLowerCase(Locale.US))))
-        .orElse(Try(if (conf.getBoolean(OPT_INDEX)) IndexCoverage.JOIN else IndexCoverage.NONE))
-        .getOrElse(IndexCoverage.NONE)
-
-    def getOptions(conf: Config): Map[String, String] = {
-      val options = scala.collection.mutable.Map.empty[String, String]
-      AttributeSpec.getIndexCoverage(conf) match {
-        case IndexCoverage.FULL => options.put(OPT_INDEX, IndexCoverage.FULL.toString)
-        case IndexCoverage.JOIN => options.put(OPT_INDEX, IndexCoverage.JOIN.toString)
-        case _ => // nothing
-      }
-      Cardinality.withName(conf.getString(OPT_CARDINALITY).toLowerCase(Locale.US)) match {
-        case Cardinality.HIGH => options.put(OPT_CARDINALITY, Cardinality.HIGH.toString)
-        case Cardinality.LOW  => options.put(OPT_CARDINALITY, Cardinality.LOW.toString)
-        case _ => // nothing
-      }
-      if (conf.getBoolean(OPT_STATS)) {
-        options.put(OPT_STATS, "true")
-      }
-      if (conf.getBoolean(OPT_INDEX_VALUE)) {
-        options.put(OPT_INDEX_VALUE, "true")
-      }
-      if (conf.getBoolean(OPT_BIN_TRACK_ID)) {
-        options.put(OPT_BIN_TRACK_ID, "true")
-      }
-      //TODO GEOMESA-594 allow for setting default date field
-      options.toMap
-    }
-
-    def standardizeOptions(options: Map[String, String], defaultGeom: Boolean = false): Map[String, String] = {
-      val withIndex = if (defaultGeom) {
-        options ++ Map(OPT_DEFAULT -> "true")
-      } else {
-        options.get(OPT_INDEX) match {
-          case None => options
-          case Some(index) =>
-            Try(IndexCoverage.withName(index)) match {
-              case Success(_) => options
-              case Failure(_) if !java.lang.Boolean.valueOf(index) => options - OPT_INDEX
-              case Failure(_) => options ++ Map(OPT_INDEX -> IndexCoverage.JOIN.toString)
-            }
-        }
-      }
-      withIndex
-    }
-  }
-
-  sealed trait NonGeomAttributeSpec extends AttributeSpec
-
-  object SimpleAttributeSpec {
-    def apply(in: Config): SimpleAttributeSpec = {
-      val conf = in.withFallback(AttributeSpec.fallback)
-      val name     = conf.getString("name")
-      val attrType = conf.getString("type")
-      SimpleAttributeSpec(name, simpleTypeMap(attrType), AttributeSpec.getOptions(conf))
-    }
-  }
-
-  case class SimpleAttributeSpec(name: String, clazz: Class[_], options: Map[String, String])
-      extends NonGeomAttributeSpec
-
-  object ListAttributeSpec {
-    private val specParser = new SpecParser
-    private val defaultType = ListAttributeType(SimpleAttributeType("string"))
-
-    def apply(in: Config): ListAttributeSpec = {
-      val conf          = in.withFallback(AttributeSpec.fallback)
-      val name          = conf.getString("name")
-      val attributeType = specParser.parse(specParser.listType, conf.getString("type")).getOrElse(defaultType)
-
-      ListAttributeSpec(name, simpleTypeMap(attributeType.p.t), AttributeSpec.getOptions(conf))
-    }
-  }
-
-  case class ListAttributeSpec(name: String, subClass: Class[_], options: Map[String, String])
-      extends NonGeomAttributeSpec {
-
-    val clazz = classOf[java.util.List[_]]
->>>>>>> 01ad3247
 
   def toConfig(sft: SimpleFeatureType, includeUserData: Boolean = true): Config =
     SimpleFeatureSpecConfig.toConfig(sft, includeUserData)
