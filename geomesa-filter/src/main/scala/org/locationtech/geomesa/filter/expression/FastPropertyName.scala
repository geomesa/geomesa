/***********************************************************************
 * Copyright (c) 2013-2018 Commonwealth Computer Research, Inc.
 * All rights reserved. This program and the accompanying materials
 * are made available under the terms of the Apache License, Version 2.0
 * which accompanies this distribution and is available at
 * http://www.opensource.org/licenses/apache2.0.php.
 ***********************************************************************/

package org.locationtech.geomesa.filter.expression

import org.geotools.filter.expression.PropertyAccessor
import org.geotools.util.Converters
import org.opengis.feature.simple.{SimpleFeature, SimpleFeatureType}
import org.opengis.filter.expression.{Expression, ExpressionVisitor, PropertyName}
import org.xml.sax.helpers.NamespaceSupport

abstract class FastPropertyName(name: String) extends PropertyName with Expression {

  override def getPropertyName: String = name

  override def getNamespaceContext: NamespaceSupport = null

<<<<<<< HEAD
  override def evaluate(obj: AnyRef): AnyRef = {
    // usually obj is a simple feature, but this is also expected to return descriptors for SimpleFeatureTypes
    try { obj.asInstanceOf[SimpleFeature].getAttribute(index) } catch {
      case _: ClassCastException =>
        obj match {
          case s: SimpleFeatureType => s.getDescriptor(name)
          case _ => null
        }
    }
  }

=======
>>>>>>> fab28bdf
  override def evaluate[T](obj: AnyRef, target: Class[T]): T = Converters.convert(evaluate(obj), target)

  override def accept(visitor: ExpressionVisitor, extraData: AnyRef): AnyRef = visitor.visit(this, extraData)

  override def hashCode(): Int = name.hashCode()

  override def equals(other: Any): Boolean = other match {
    case that: PropertyName => name == that.getPropertyName
    case _ => false
  }

  // required for some ECQL parsing
  override def toString: String = name
}

object FastPropertyName {

  /**
    * PropertyName implementation that looks up the value by index
    *
    * @param name property name
    * @param index property index
    */
  class FastPropertyNameAttribute(name: String, index: Int) extends FastPropertyName(name) {
    override def evaluate(obj: AnyRef): AnyRef = obj.asInstanceOf[SimpleFeature].getAttribute(index)
  }

  /**
    * PropertyName implementation that delegates to a property accessor
    *
    * @param name property name
    * @param accessor property accessor
    */
  class FastPropertyNameAccessor(name: String, accessor: PropertyAccessor) extends FastPropertyName(name) {
    override def evaluate(obj: AnyRef): AnyRef = accessor.get(obj, name, classOf[AnyRef])
  }
}<|MERGE_RESOLUTION|>--- conflicted
+++ resolved
@@ -20,20 +20,6 @@
 
   override def getNamespaceContext: NamespaceSupport = null
 
-<<<<<<< HEAD
-  override def evaluate(obj: AnyRef): AnyRef = {
-    // usually obj is a simple feature, but this is also expected to return descriptors for SimpleFeatureTypes
-    try { obj.asInstanceOf[SimpleFeature].getAttribute(index) } catch {
-      case _: ClassCastException =>
-        obj match {
-          case s: SimpleFeatureType => s.getDescriptor(name)
-          case _ => null
-        }
-    }
-  }
-
-=======
->>>>>>> fab28bdf
   override def evaluate[T](obj: AnyRef, target: Class[T]): T = Converters.convert(evaluate(obj), target)
 
   override def accept(visitor: ExpressionVisitor, extraData: AnyRef): AnyRef = visitor.visit(this, extraData)
@@ -58,7 +44,16 @@
     * @param index property index
     */
   class FastPropertyNameAttribute(name: String, index: Int) extends FastPropertyName(name) {
-    override def evaluate(obj: AnyRef): AnyRef = obj.asInstanceOf[SimpleFeature].getAttribute(index)
+    override def evaluate(obj: AnyRef): AnyRef = {
+      // usually obj is a simple feature, but this is also expected to return descriptors for SimpleFeatureTypes
+      try { obj.asInstanceOf[SimpleFeature].getAttribute(index) } catch {
+        case _: ClassCastException =>
+          obj match {
+            case s: SimpleFeatureType => s.getDescriptor(name)
+            case _ => null
+          }
+      }
+    }
   }
 
   /**
