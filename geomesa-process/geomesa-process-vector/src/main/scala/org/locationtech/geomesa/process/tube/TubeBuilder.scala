--- conflicted
+++ resolved
@@ -103,13 +103,8 @@
     * @param point2 The second point in the segment
     * @return boolean true if the segment crosses the IDL, otherwise false
     */
-<<<<<<< HEAD
-  def crossesIDL(point1:Coordinate,point2:Coordinate): Boolean = {
-    ((point1.x > 0 && point2.x < 0) || (point2.x > 0 && point1.x < 0))
-=======
   def crossesIDL(point1:Coordinate, point2:Coordinate): Boolean = {
     Math.abs(point1.x - point2.x) >= 180
->>>>>>> 7bfbf9f1
   }
 
   /**
@@ -119,15 +114,9 @@
     * @return a dobule representing the intercept latitude
     */
   def calcIDLIntercept(point1: Coordinate, point2: Coordinate): Double = {
-<<<<<<< HEAD
-    if(point2.x > point1.x){
-      point2.y - (((point2.y-point1.y)/(point2.x-(-180+point1.x)))*point2.x)
-    }else {
-=======
     if (point2.x > point1.x) {
       point2.y - (((point2.y - point1.y) / (point2.x-(-180 + point1.x))) * point2.x)
     } else {
->>>>>>> 7bfbf9f1
       point1.y - (((point1.y - point2.y) / (point1.x - (-180 + point2.x))) * point1.x)
     }
   }
@@ -142,19 +131,6 @@
     */
   def makeIDLSafeLineString(input1:Coordinate, input2:Coordinate): Geometry = {
     //If the points cross the IDL we must generate two line segments
-<<<<<<< HEAD
-    if(crossesIDL(input1, input2)){
-      //Find the latitude where the segment intercepts the IDL
-      val latIntercept = calcIDLIntercept(input1,input2)
-      val p1 = new Coordinate(-180,latIntercept)
-      val p2 = new Coordinate(180,latIntercept)
-      //This orders the points so that point1 is always the east-most point
-      val (point1, point2) = if(input1.x > 0) (input1, input2) else (input2, input1)
-      val westLine = new LineString(new CoordinateArraySequence(Array(p1, point2)), geoFac)
-      val eastLine = new LineString(new CoordinateArraySequence(Array(point1, p2)), geoFac)
-      new MultiLineString(Array[LineString](westLine,eastLine), geoFac)
-    }else{
-=======
     if (crossesIDL(input1, input2)) {
       //Find the latitude where the segment intercepts the IDL
       val latIntercept = calcIDLIntercept(input1, input2)
@@ -166,7 +142,6 @@
       val eastLine = new LineString(new CoordinateArraySequence(Array(point1, p2)), geoFac)
       new MultiLineString(Array[LineString](westLine,eastLine), geoFac)
     } else {
->>>>>>> 7bfbf9f1
       new LineString(new CoordinateArraySequence(Array(input1, input2)), geoFac)
     }
   }
@@ -250,11 +225,7 @@
       Iterator(builder.buildFeature(nextId, Array(p1, t1, t1)))
     } else {
       pointsAndTimes.sliding(2).map { case Seq((p1, t1), (p2, t2)) =>
-<<<<<<< HEAD
-        val geo = if(p1.equals(p2)) p1 else makeIDLSafeLineString(p1.getCoordinate,p2.getCoordinate)
-=======
         val geo = if (p1.equals(p2)) p1 else makeIDLSafeLineString(p1.getCoordinate,p2.getCoordinate)
->>>>>>> 7bfbf9f1
         logger.debug(s"Created Line-filled Geometry: ${WKTUtils.write(geo)} From ${WKTUtils.write(p1)} and ${WKTUtils.write(p2)}")
         builder.buildFeature(nextId, Array(geo, t1, t2))
       }
@@ -270,15 +241,6 @@
   * @param maxBins
   */
 class InterpolatedGapFill(tubeFeatures: SimpleFeatureCollection,
-<<<<<<< HEAD
-                  bufferDistance: Double,
-                  maxBins: Int) extends TubeBuilder(tubeFeatures, bufferDistance, maxBins) with LazyLogging {
-
-  val id = new AtomicInteger(0)
-
-  def nextId: String = id.getAndIncrement.toString
-
-=======
                           bufferDistance: Double,
                           maxBins: Int) extends TubeBuilder(tubeFeatures, bufferDistance, maxBins) with LazyLogging {
 
@@ -286,7 +248,6 @@
 
   def nextId: String = id.getAndIncrement.toString
 
->>>>>>> 7bfbf9f1
   override def createTube: Iterator[SimpleFeature] = {
     import org.locationtech.geomesa.utils.geotools.Conversions.RichGeometry
 
@@ -309,11 +270,7 @@
         //times and distance.
         if (dist > bufferDistance) {
           val heading = calc.getAzimuth
-<<<<<<< HEAD
-          val timeDiffMillis = (t2.toInstant.toEpochMilli - t1.toInstant.toEpochMilli)
-=======
           val timeDiffMillis = t2.toInstant.toEpochMilli - t1.toInstant.toEpochMilli
->>>>>>> 7bfbf9f1
           val segCount = (dist / bufferDistance).toInt
           val segDuration = timeDiffMillis / segCount
           var segStep = new Coordinate(p1.getX, p1.getY, 0)
