// Project configuration.
//
module.exports = {
    
    // Where the project is build during development.
    //buildDir: '../../../../../../tools/tomcat7/webapps/dist/',
  
    buildDir: '../../../dist',

    // The location of the html page that will be built.
    // Change if needed...
    indexDest: 'index.html',

    // Where project is compiled for deployment.
    compileDir: 'deploy',

    // App file patterns used by the build system.
    appFiles: {
        js : [ 'src/**/*.js', '!src/**/*.spec.js', '!src/assets/**/*.js' ],
        specs: [ 'src/**/*.spec.js' ],
        tpl: [ 'src/app/**/*.tpl.html' ],
        html: [ 'src/index.html' ],
        stylus: 'src/stylus/main.styl'
    },
    
    // Dependencies needed for tests.
    testFiles: {
        js: [
            'vendor/bower/angular-mocks/angular-mocks.js'
        ]
    },

    // A list of vendor files needed for development. As you add new libraries
    // add a path to the files here. The 'index' task will append script tag
    // for them to 'indexDest' file specified above.
    vendorFiles: {
        js: [
            'vendor/bower/d3/d3.js',
            'vendor/bower/lodash/dist/lodash.js',
            'vendor/bower/jquery/dist/jquery.js',
            'vendor/bower/jquery-ui/jquery-ui.min.js',
            'vendor/bower/angular/angular.js',
            'vendor/bower/angular-route/angular-route.js',
            'vendor/bower/angular-resource/angular-resource.js',
            'vendor/bower/moment/moment.js',
            'vendor/bower/moment-timezone/builds/moment-timezone-with-data-2010-2020.min.js',
<<<<<<< HEAD
            'vendor/bower/leaflet-dist/leaflet.js',
            'vendor/bower/leaflet-providers/leaflet-providers.js',
=======
>>>>>>> b9dd6a60
            'vendor/bower/openlayers/build/ol.js',
            // TODO - test only
            'vendor/bower/angular-mocks/angular-mocks.js',
        ],
<<<<<<< HEAD
        css: ['vendor/bower/openlayers/css/ol.css'],
=======
        //css: [], -To add vendor css files, use the main.styl file instead.
>>>>>>> b9dd6a60
        assets: [
            'vendor/bower/font-awesome/fonts/*',
            'vendor/bower/bootstrap/fonts/*'
        ]
    }
}<|MERGE_RESOLUTION|>--- conflicted
+++ resolved
@@ -44,20 +44,11 @@
             'vendor/bower/angular-resource/angular-resource.js',
             'vendor/bower/moment/moment.js',
             'vendor/bower/moment-timezone/builds/moment-timezone-with-data-2010-2020.min.js',
-<<<<<<< HEAD
-            'vendor/bower/leaflet-dist/leaflet.js',
-            'vendor/bower/leaflet-providers/leaflet-providers.js',
-=======
->>>>>>> b9dd6a60
             'vendor/bower/openlayers/build/ol.js',
             // TODO - test only
             'vendor/bower/angular-mocks/angular-mocks.js',
         ],
-<<<<<<< HEAD
-        css: ['vendor/bower/openlayers/css/ol.css'],
-=======
         //css: [], -To add vendor css files, use the main.styl file instead.
->>>>>>> b9dd6a60
         assets: [
             'vendor/bower/font-awesome/fonts/*',
             'vendor/bower/bootstrap/fonts/*'
