--- conflicted
+++ resolved
@@ -73,15 +73,9 @@
       f
   }
           
-<<<<<<< HEAD
-  def buildSet(clazz: Class[_], name: String, deserializer: ASFDeserializer) = {
-    val decoded = decodeAttributeName(name)
-    val f: (AvroSimpleFeature, Decoder) => Unit = clazz match {
-=======
   def buildSet(clazz: Class[_], name: String, deserializer: ASFDeserializer): (AvroSimpleFeature, Decoder) => Unit = {
     val decoded = decodeAttributeName(name)
     clazz match {
->>>>>>> ed70aab4
       case cls if classOf[java.lang.String].isAssignableFrom(cls)  => deserializer.setString(_, decoded, _)
       case cls if classOf[java.lang.Integer].isAssignableFrom(cls) => deserializer.setInt(_, decoded, _)
       case cls if classOf[java.lang.Long].isAssignableFrom(cls)    => deserializer.setLong(_, decoded, _)
@@ -92,10 +86,6 @@
       case cls if classOf[Date].isAssignableFrom(cls)              => deserializer.setDate(_, decoded, _)
       case cls if classOf[Geometry].isAssignableFrom(cls)          => deserializer.setGeometry(_, decoded, _)
     }
-<<<<<<< HEAD
-    f
-=======
->>>>>>> ed70aab4
   }
 
   def buildConsume(clazz: Class[_], name: String, deserializer: ASFDeserializer) = {
@@ -103,13 +93,8 @@
     (sf: SimpleFeature, in: Decoder) => f(in)
   }
 
-<<<<<<< HEAD
-  val v1fieldreaders = buildFieldReaders(Version1Deserializer)
-  val v2fieldreaders = buildFieldReaders(Version2Deserializer)
-=======
   lazy val v1fieldreaders = buildFieldReaders(Version1Deserializer)
   lazy val v2fieldreaders = buildFieldReaders(Version2Deserializer)
->>>>>>> ed70aab4
 
   def read(reuse: AvroSimpleFeature, in: Decoder): AvroSimpleFeature = {
     // Read the version first and choose the proper deserializer
