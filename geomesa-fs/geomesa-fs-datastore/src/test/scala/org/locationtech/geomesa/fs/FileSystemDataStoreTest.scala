--- conflicted
+++ resolved
@@ -75,18 +75,10 @@
       ds.getTypeNames must have size 1
       val fs = ds.getFeatureSource("test")
       fs must not(beNull)
-<<<<<<< HEAD
-
-      val q = new Query("test", Filter.INCLUDE)
-      val features = SelfClosingIterator(fs.getFeatures(q).features()).toList
-
-      features must haveSize(1)
-=======
 
       val features = SelfClosingIterator(fs.getFeatures(new Query("test")).features()).toList
       features must haveSize(1)
       features.head mustEqual sf
->>>>>>> 040031d4
     }
 
     "create a second ds with the same path" >> {
@@ -96,21 +88,10 @@
         "fs.encoding" -> "parquet")).asInstanceOf[FileSystemDataStore]
       ds2.getTypeNames.toList must containTheSameElementsAs(Seq("test"))
 
-<<<<<<< HEAD
-      val fs = SelfClosingIterator(ds2.getFeatureSource("test").getFeatures(Filter.INCLUDE).features).toList
-
-      fs must haveSize(1)
-      fs.head.getAttributes.toList must containTheSameElementsAs(
-        List("test",
-          Integer.valueOf(100),
-          ISODateTimeFormat.dateTime().parseDateTime("2017-06-05T04:03:02.0001Z").toDate,
-          gf.createPoint(new Coordinate(10, 10))))
-=======
       val features = SelfClosingIterator(ds2.getFeatureSource("test").getFeatures(Filter.INCLUDE).features()).toList
 
       features must haveSize(1)
       features.head mustEqual sf
->>>>>>> 040031d4
     }
 
     "call create schema on existing type" >> {
