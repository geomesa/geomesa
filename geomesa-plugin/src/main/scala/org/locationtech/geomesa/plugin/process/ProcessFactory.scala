--- conflicted
+++ resolved
@@ -32,9 +32,7 @@
     classOf[TubeSelectProcess],
     classOf[ProximitySearchProcess],
     classOf[QueryProcess],
-<<<<<<< HEAD
-    classOf[KNearestNeighborSearchProcess])
-=======
+    classOf[KNearestNeighborSearchProcess],
     classOf[DBSCANProcess]
   )
->>>>>>> aa017eed
+
