/***********************************************************************
* Copyright (c) 2013-2016 Commonwealth Computer Research, Inc.
* All rights reserved. This program and the accompanying materials
* are made available under the terms of the Apache License, Version 2.0
* which accompanies this distribution and is available at
* http://www.opensource.org/licenses/apache2.0.php.
*************************************************************************/

package org.locationtech.geomesa.features.kryo

import java.util.{Collection => jCollection, List => jList, Map => jMap}

import com.esotericsoftware.kryo.io.Input
import com.vividsolutions.jts.geom.Geometry
import org.geotools.filter.identity.FeatureIdImpl
import org.geotools.geometry.jts.ReferencedEnvelope
import org.geotools.process.vector.TransformProcess
import org.locationtech.geomesa.features.ScalaSimpleFeature
import org.locationtech.geomesa.features.SerializationOption._
import org.locationtech.geomesa.features.serialization.ObjectType
import org.locationtech.geomesa.utils.geotools.ImmutableFeatureId
import org.opengis.feature.`type`.Name
import org.opengis.feature.simple.{SimpleFeature, SimpleFeatureType}
import org.opengis.feature.{GeometryAttribute, Property}
import org.opengis.filter.expression.PropertyName
import org.opengis.filter.identity.FeatureId
import org.opengis.geometry.BoundingBox

import scala.collection.JavaConversions._

object LazySimpleFeature {
  val NULL_BYTE = 0.asInstanceOf[Byte]
}

class KryoBufferSimpleFeature(sft: SimpleFeatureType,
                              readers: Array[(Input) => AnyRef],
                              readUserData: (Input) => jMap[AnyRef, AnyRef],
                              options: Set[SerializationOption]) extends SimpleFeature {

  private val input = new Input
  private val offsets = Array.ofDim[Int](sft.getAttributeCount)
  private var startOfOffsets: Int = -1
  private var missingAttributes: Boolean = false
  private lazy val geomIndex = sft.indexOf(sft.getGeometryDescriptor.getLocalName)
  private var userData: jMap[AnyRef, AnyRef] = _
  private var userDataOffset: Int = -1

  private var id: String = ""

  private var transforms: String = _
  private var transformSchema: SimpleFeatureType = _
  private var binaryTransform: () => Array[Byte] = input.getBuffer
  private var reserializeTransform: () => Array[Byte] = input.getBuffer

  /**
    * Creates a new feature for later use - does not copy attribute bytes
    *
    * @return
    */
  def copy(): KryoBufferSimpleFeature = {
    val sf = new KryoBufferSimpleFeature(sft, readers, readUserData, options)
    if (transforms != null) {
      sf.setTransforms(transforms, transformSchema)
    }
    sf
  }

  /**
    * Transform the feature into a serialized byte array
    *
    * @return
    */
  def transform(): Array[Byte] =
    // if attributes have been added to the sft, we have to reserialize to get the null serialized values
    if (missingAttributes) { reserializeTransform() } else { binaryTransform() }

  /**
    * Set the serialized bytes to use for reading attributes
    *
    * @param bytes serialized byte array
    */
  def setBuffer(bytes: Array[Byte]): Unit = setBuffer(bytes, 0, bytes.length)

  /**
    * Set the serialized bytes to use for reading attributes
    *
    * @param bytes serialized byte array
    * @param offset offset into the byte array of valid bytes
    * @param length number of valid bytes to read from the byte array
    */
  def setBuffer(bytes: Array[Byte], offset: Int, length: Int): Unit = {
    input.setBuffer(bytes, offset, offset + length)
    // reset our offsets
    input.setPosition(offset + 1) // skip version
    startOfOffsets = input.readInt()
    input.setPosition(offset + startOfOffsets) // set to offsets start
    var i = 0
    while (i < offsets.length && input.position < input.limit) {
      offsets(i) = offset + input.readInt(true)
      i += 1
    }
    if (i < offsets.length) {
      // attributes have been added to the sft since this feature was serialized
      missingAttributes = true
      do { offsets(i) = -1; i += 1 } while (i < offsets.length)
    } else {
      missingAttributes = false
    }
    userData = null
    userDataOffset = input.position()
  }

  def setId(id: String): Unit = this.id = id

  def setTransforms(transforms: String, transformSchema: SimpleFeatureType): Unit = {
    this.transforms = transforms
    this.transformSchema = transformSchema

    val tdefs = TransformProcess.toDefinition(transforms)

    // transforms by evaluating the transform expressions and then serializing the resulting feature
    // we use this for transform expressions and for data that was written using an old schema
    reserializeTransform = {
      val serializer = new KryoFeatureSerializer(transformSchema, options)
      val sf = new ScalaSimpleFeature("", transformSchema)
      () => {
<<<<<<< HEAD
        sf.getIdentifier.asInstanceOf[FeatureIdImpl].setID(getID)
=======
        sf.setId(getID)
>>>>>>> 400b6ab1
        var i = 0
        while (i < tdefs.size) {
          sf.setAttribute(i, tdefs(i).expression.evaluate(this))
          i += 1
        }
        serializer.serialize(sf)
      }
    }

    val indices = tdefs.map { t =>
      t.expression match {
        case p: PropertyName => sft.indexOf(p.getPropertyName)
        case _ => -1
      }
    }

    val shouldReserialize = indices.contains(-1)

    // if we are just returning a subset of attributes, we can copy the bytes directly and avoid creating
    // new objects, reserializing, etc
    binaryTransform = if (!shouldReserialize) {
      val mutableOffsetsAndLength = Array.ofDim[(Int,Int)](indices.length)

      () => {
        val buf = input.getBuffer
        var length = offsets(0) // space for version, offset block and ID
        var idx = 0
        while(idx < mutableOffsetsAndLength.length) {
          val i = indices(idx)
          val l = (if (i < offsets.length - 1) offsets(i + 1) else startOfOffsets) - offsets(i)
          length += l
          mutableOffsetsAndLength(idx) = (offsets(i), l)
          idx += 1
        }

        val dst = Array.ofDim[Byte](length)
        // copy the version, offset block and id
        var dstPos = offsets(0)
        System.arraycopy(buf, 0, dst, 0, dstPos)
        mutableOffsetsAndLength.foreach { case (o, l) =>
          System.arraycopy(buf, o, dst, dstPos, l)
          dstPos += l
        }
        // note that the offset block is incorrect - we couldn't use this in another lazy feature
        // but the normal serializer doesn't care
        dst
      }
    } else {
      reserializeTransform
    }
  }

  def getDateAsLong(index: Int): Long = {
    val offset = offsets(index)
    if (offset == -1) {
      0L
    } else {
      input.setPosition(offset)
      KryoBufferSimpleFeature.longReader(input).asInstanceOf[Long]
    }
  }

  override def getAttribute(index: Int): AnyRef = {
    val offset = offsets(index)
    if (offset == -1) {
      null
    } else {
      input.setPosition(offset)
      readers(index)(input)
    }
  }

  def getInput(index: Int): Input = {
    val offset = offsets(index)
    if (offset == -1) {
      null
    } else {
      input.setPosition(offset)
      input
    }
  }

  override def getType: SimpleFeatureType = sft
  override def getFeatureType: SimpleFeatureType = sft
  override def getName: Name = sft.getName

  override def getIdentifier: FeatureId = new ImmutableFeatureId(getID)
  override def getID: String = {
    if (options.withoutId) { id } else {
      input.setPosition(5)
      input.readString()
    }
  }

  override def getAttribute(name: Name): AnyRef = getAttribute(name.getLocalPart)
  override def getAttribute(name: String): Object = {
    val index = sft.indexOf(name)
    if (index == -1) null else getAttribute(index)
  }

  override def getDefaultGeometry: AnyRef = getAttribute(geomIndex)
  override def getAttributeCount: Int = sft.getAttributeCount

  override def getBounds: BoundingBox = getDefaultGeometry match {
    case g: Geometry => new ReferencedEnvelope(g.getEnvelopeInternal, sft.getCoordinateReferenceSystem)
    case _           => new ReferencedEnvelope(sft.getCoordinateReferenceSystem)
  }

  override def getAttributes: jList[AnyRef] = {
    val attributes = new java.util.ArrayList[AnyRef](offsets.length)
    var i = 0
    while (i < offsets.length) {
      attributes.add(getAttribute(i))
      i += 1
    }
    attributes
  }

  override def getUserData: jMap[AnyRef, AnyRef] = {
    if (userData == null) {
      input.setPosition(userDataOffset)
      userData = readUserData(input)
    }
    userData
  }

  override def getDefaultGeometryProperty = throw new NotImplementedError
  override def getProperties: jCollection[Property] = throw new NotImplementedError
  override def getProperties(name: Name) = throw new NotImplementedError
  override def getProperties(name: String) = throw new NotImplementedError
  override def getProperty(name: Name) = throw new NotImplementedError
  override def getProperty(name: String) = throw new NotImplementedError
  override def getValue = throw new NotImplementedError
  override def getDescriptor = throw new NotImplementedError

  override def setAttribute(name: Name, value: Object) = throw new NotImplementedError
  override def setAttribute(name: String, value: Object) = throw new NotImplementedError
  override def setAttribute(index: Int, value: Object) = throw new NotImplementedError
  override def setAttributes(vals: jList[Object]) = throw new NotImplementedError
  override def setAttributes(vals: Array[Object]) = throw new NotImplementedError
  override def setDefaultGeometry(geo: Object) = throw new NotImplementedError
  override def setDefaultGeometryProperty(geoAttr: GeometryAttribute) = throw new NotImplementedError
  override def setValue(newValue: Object) = throw new NotImplementedError
  override def setValue(values: jCollection[Property]) = throw new NotImplementedError

  override def isNillable = true
  override def validate() = throw new NotImplementedError

  override def toString = s"KryoBufferSimpleFeature:$getID"
}

object KryoBufferSimpleFeature {
  val longReader = KryoFeatureSerializer.matchReader(ObjectType.LONG)
}<|MERGE_RESOLUTION|>--- conflicted
+++ resolved
@@ -124,11 +124,7 @@
       val serializer = new KryoFeatureSerializer(transformSchema, options)
       val sf = new ScalaSimpleFeature("", transformSchema)
       () => {
-<<<<<<< HEAD
-        sf.getIdentifier.asInstanceOf[FeatureIdImpl].setID(getID)
-=======
         sf.setId(getID)
->>>>>>> 400b6ab1
         var i = 0
         while (i < tdefs.size) {
           sf.setAttribute(i, tdefs(i).expression.evaluate(this))
