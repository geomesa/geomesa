/***********************************************************************
* Copyright (c) 2013-2016 Commonwealth Computer Research, Inc.
* All rights reserved. This program and the accompanying materials
* are made available under the terms of the Apache License, Version 2.0
* which accompanies this distribution and is available at
* http://www.opensource.org/licenses/apache2.0.php.
*************************************************************************/

package org.locationtech.geomesa

import org.locationtech.geomesa.utils.conf.GeoMesaProperties._

import scala.collection.mutable

package object accumulo {

  // This first string is used as a SimpleFeature attribute name.
  //  Since we would like to be able to use ECQL filters, we are restricted to letters, numbers, and _'s.
  val DEFAULT_GEOMETRY_PROPERTY_NAME = "SF_PROPERTY_GEOMETRY"
  val DEFAULT_DTG_PROPERTY_NAME = "dtg"

  val INGEST_TABLE_NAME                      = "geomesa.ingest.table"
  val ST_FILTER_PROPERTY_NAME                = "geomesa.index.filter"
  val DEFAULT_INTERVAL_PROPERTY_NAME         = "geomesa.index.interval"
  val DEFAULT_ATTRIBUTE_NAMES                = "geomesa.index.shapefile.attribute-names"
  val DEFAULT_CACHE_SIZE_NAME                = "geomesa.index.cache-size"
  val DEFAULT_CACHE_TABLE_NAME               = "geomesa.index.cache-table"
  val DEFAULT_AGGREGATOR_CLASS_PROPERTY_NAME = "geomesa.iterators.aggregator-class"
  val DEFAULT_FILTER_PROPERTY_NAME           = "geomesa.iterators.filter-name"

  val GEOMESA_ITERATORS_SIMPLE_FEATURE_TYPE      = "geomesa.iterators.aggregator-types"
  val GEOMESA_ITERATORS_SFT_NAME                 = "geomesa.iterators.sft-name"
  val GEOMESA_ITERATORS_SFT_INDEX_VALUE          = "geomesa.iterators.sft.index-value-schema"
  val GEOMESA_ITERATORS_ATTRIBUTE_NAME           = "geomesa.iterators.attribute.name"
  val GEOMESA_ITERATORS_ATTRIBUTE_COVERED        = "geomesa.iterators.attribute.covered"
  val GEOMESA_ITERATORS_ECQL_FILTER              = "geomesa.iterators.ecql-filter"
  val GEOMESA_ITERATORS_TRANSFORM                = "geomesa.iterators.transform"
  val GEOMESA_ITERATORS_TRANSFORM_SCHEMA         = "geomesa.iterators.transform.schema"
  val GEOMESA_ITERATORS_IS_DENSITY_TYPE          = "geomesa.iterators.is-density-type"
  val GEOMESA_ITERATORS_IS_STATS_ITERATOR_TYPE   = "geomesa.iterators.is-stats-iterator-type"
  val GEOMESA_ITERATORS_INDEX_SCHEMA             = "geomesa.iterators.index.schema"
  val GEOMESA_ITERATORS_VERSION                  = "geomesa.iterators.version"

  object GeomesaSystemProperties {

    val CONFIG_FILE = getProperty(GEOMESA_CONFIG_FILE, GEOMESA_CONFIG_FILE_NAME)

    object QueryProperties {
      val QUERY_EXACT_COUNT    = GEOMESA_FORCE_COUNT
      val QUERY_COST_TYPE      = GEOMESA_QUERY_COST_TYPE
      val QUERY_TIMEOUT_MILLIS = GEOMESA_QUERY_TIMEOUT_MILLS
      val SCAN_RANGES_TARGET   = GEOMESA_SCAN_RANGES_TARGET
      val SCAN_BATCH_RANGES    = GEOMESA_SCAN_RANGES_BATCH
    }

    object BatchWriterProperties {
      val WRITER_LATENCY_MILLIS  = GEOMESA_BATCHWRITER_LATENCY_MILLS
      val WRITER_MEMORY_BYTES    = GEOMESA_BATCHWRITER_MEMORY
      val WRITER_THREADS         = GEOMESA_BATCHWRITER_MAXTHREADS
      val WRITE_TIMEOUT_MILLIS   = GEOMESA_BATCHWRITER_TIMEOUT_MILLS
    }

    object FeatureIdProperties {
      val FEATURE_ID_GENERATOR = GEOMESA_FEATURE_ID_GENERATOR
    }

    object StatsProperties {
<<<<<<< HEAD
      val STAT_COMPACTION_MILLIS = GEOMESA_STATS_COMPACT_MILLIS
=======
      val STAT_COMPACTION_MILLIS = PropAndDefault("geomesa.stats.compact.millis", (3600 * 1000L).toString) // one hour
    }

    case class PropAndDefault(property: String, default: String) {
      def get: String = Option(threadLocalValue.get).getOrElse(sys.props.getOrElse(property, default))
      def option: Option[String] = Option(threadLocalValue.get).orElse(sys.props.get(property)).orElse(Option(default))
      def set(value: String): Unit = sys.props.put(property, value)
      def clear(): Unit = sys.props.remove(property)

      val threadLocalValue = new ThreadLocal[String]()
>>>>>>> a804e147
    }
  }

  /**
   * Sums the values by key and returns a map containing all of the keys in the maps, with values
   * equal to the sum of all of the values for that key in the maps.
   * Sums with and aggregates the valueMaps into the aggregateInto map.
   * @param valueMaps
   * @param aggregateInto
   * @param num
   * @tparam K
   * @tparam V
   * @return the modified aggregateInto map containing the summed values
   */
  private[accumulo] def sumNumericValueMutableMaps[K, V](valueMaps: Iterable[collection.Map[K,V]],
                                                     aggregateInto: mutable.Map[K,V] = mutable.Map[K,V]())
                                                    (implicit num: Numeric[V]): mutable.Map[K, V] =
    if(valueMaps.isEmpty) aggregateInto
    else {
      valueMaps.flatten.foldLeft(aggregateInto.withDefaultValue(num.zero)) { case (mapSoFar, (k, v)) =>
        mapSoFar += ((k, num.plus(v, mapSoFar(k))))
      }
    }
}<|MERGE_RESOLUTION|>--- conflicted
+++ resolved
@@ -65,20 +65,7 @@
     }
 
     object StatsProperties {
-<<<<<<< HEAD
       val STAT_COMPACTION_MILLIS = GEOMESA_STATS_COMPACT_MILLIS
-=======
-      val STAT_COMPACTION_MILLIS = PropAndDefault("geomesa.stats.compact.millis", (3600 * 1000L).toString) // one hour
-    }
-
-    case class PropAndDefault(property: String, default: String) {
-      def get: String = Option(threadLocalValue.get).getOrElse(sys.props.getOrElse(property, default))
-      def option: Option[String] = Option(threadLocalValue.get).orElse(sys.props.get(property)).orElse(Option(default))
-      def set(value: String): Unit = sys.props.put(property, value)
-      def clear(): Unit = sys.props.remove(property)
-
-      val threadLocalValue = new ThreadLocal[String]()
->>>>>>> a804e147
     }
   }
 
