--- conflicted
+++ resolved
@@ -47,11 +47,7 @@
     val prefix = sft.getTableSharingPrefix
     val prefixFn = getRowKey(prefix, _: String)
     val splitter = sft.getTableSplitter.getOrElse(classOf[DefaultSplitter]).newInstance().asInstanceOf[TableSplitter]
-<<<<<<< HEAD
-    val splits = splitter.getSplits(name, sft, sft.getTableSplitterOptions)
-=======
     val splits = splitter.getSplits(sft, name, sft.getTableSplitterOptions)
->>>>>>> f69d433e
     val sortedSplits = splits.map(new String(_, StandardCharsets.UTF_8)).map(prefixFn).map(new Text(_)).toSet
     val splitsToAdd = sortedSplits -- ds.tableOps.listSplits(table).toSet
     if (splitsToAdd.nonEmpty) {
