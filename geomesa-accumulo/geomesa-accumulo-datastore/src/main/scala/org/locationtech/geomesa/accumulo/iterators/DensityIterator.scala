--- conflicted
+++ resolved
@@ -33,14 +33,10 @@
 /**
  * Iterator that extends the kryo density iterator with support for non-kryo serialization types.
  */
-<<<<<<< HEAD
-class DensityIterator extends KryoLazyDensityIterator with Logging {
+class DensityIterator extends KryoLazyDensityIterator with LazyLogging {
 
   var deserializer: SimpleFeatureDeserializer = null
   var indexDecoder: IndexEntryDecoder = null
-=======
-class DensityIterator extends Z3DensityIterator with LazyLogging {
->>>>>>> 622c8f07
 
   override def init(src: SortedKeyValueIterator[Key, Value],
                     jOptions: jMap[String, String],
