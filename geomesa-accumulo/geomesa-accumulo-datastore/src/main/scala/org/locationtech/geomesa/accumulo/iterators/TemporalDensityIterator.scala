--- conflicted
+++ resolved
@@ -77,12 +77,8 @@
   }
 }
 
-<<<<<<< HEAD
 @deprecated
-object TemporalDensityIterator extends Logging {
-=======
 object TemporalDensityIterator extends LazyLogging {
->>>>>>> 622c8f07
 
   type TimeSeries = mutable.Map[DateTime, Long]
 
