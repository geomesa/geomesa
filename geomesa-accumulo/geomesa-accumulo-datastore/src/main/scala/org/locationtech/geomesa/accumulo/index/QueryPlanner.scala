--- conflicted
+++ resolved
@@ -100,13 +100,10 @@
       iter
     }
 
-<<<<<<< HEAD
     def reduce(iter: SFIter): SFIter = if (query.getHints.isStatsIteratorQuery) {
-      StatsIterator.reduceFeatures(iter, query)
-=======
-    def reduce(iter: SFIter): SFIter = if (query.getHints.isTemporalDensityQuery) {
+      KryoLazyStatsIterator.reduceFeatures(iter, query)
+    } else if (query.getHints.isTemporalDensityQuery) {
       KryoLazyTemporalDensityIterator.reduceTemporalFeatures(iter, query)
->>>>>>> c8fe5515
     } else if (query.getHints.isMapAggregatingQuery) {
       KryoLazyMapAggregatingIterator.reduceMapAggregationFeatures(iter, query)
     } else {
@@ -382,20 +379,13 @@
     val sft = if (query.getHints.isBinQuery) {
       BinAggregatingIterator.BIN_SFT
     } else if (query.getHints.isDensityQuery) {
-<<<<<<< HEAD
-      Z3DensityIterator.DENSITY_SFT
+      KryoLazyDensityIterator.DENSITY_SFT
     } else if (query.getHints.isStatsIteratorQuery) {
-      StatsIterator.createFeatureType(baseSft)
-    } else if (query.getHints.containsKey(MAP_AGGREGATION_KEY)) {
-      val mapAggregationAttribute = query.getHints.get(MAP_AGGREGATION_KEY).asInstanceOf[String]
-      val spec = MapAggregatingIterator.projectedSFTDef(mapAggregationAttribute, baseSft)
-=======
-      KryoLazyDensityIterator.DENSITY_SFT
+      KryoLazyStatsIterator.createFeatureType(baseSft)
     } else if (query.getHints.isTemporalDensityQuery) {
       KryoLazyTemporalDensityIterator.createFeatureType(baseSft)
-    } else if (query.getHints.isMapAggregatingQuery) {
+    } else if (query.getHints.containsKey(MAP_AGGREGATION_KEY)) {
       val spec = KryoLazyMapAggregatingIterator.createMapSft(baseSft, query.getHints.getMapAggregatingAttribute)
->>>>>>> c8fe5515
       SimpleFeatureTypes.createType(baseSft.getTypeName, spec)
     } else {
       query.getHints.getTransformSchema.getOrElse(baseSft)
