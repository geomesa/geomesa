/*
 * Copyright (c) 2013-2015 Commonwealth Computer Research, Inc.
 * All rights reserved. This program and the accompanying materials
 * are made available under the terms of the Apache License, Version 2.0 which
 * accompanies this distribution and is available at
 * http://www.opensource.org/licenses/apache2.0.php.
 */

package org.locationtech.geomesa.accumulo.iterators

import java.io.ByteArrayOutputStream
import java.nio.{ByteBuffer, ByteOrder}
import java.util.Map.Entry
import java.util.{Date, Map => jMap}

import com.typesafe.scalalogging.LazyLogging
import com.vividsolutions.jts.geom._
import org.apache.accumulo.core.client.IteratorSetting
import org.apache.accumulo.core.data._
import org.apache.accumulo.core.iterators.{IteratorEnvironment, SortedKeyValueIterator}
import org.geotools.factory.Hints
import org.locationtech.geomesa.accumulo.data.tables.Z3Table
import org.locationtech.geomesa.accumulo.index.QueryHints.RichHints
import org.locationtech.geomesa.accumulo.index.QueryPlanners._
import org.locationtech.geomesa.features.SerializationType.SerializationType
import org.locationtech.geomesa.features.kryo.KryoBufferSimpleFeature
import org.locationtech.geomesa.features.{ScalaSimpleFeature, SimpleFeatureDeserializers}
import org.locationtech.geomesa.filter.function.{BasicValues, Convert2ViewerFunction, ExtendedValues}
import org.locationtech.geomesa.utils.geotools.RichSimpleFeatureType.RichSimpleFeatureType
import org.locationtech.geomesa.utils.geotools.SimpleFeatureTypes
import org.locationtech.geomesa.utils.text.WKTUtils
import org.opengis.feature.simple.{SimpleFeature, SimpleFeatureType}
import org.opengis.filter.Filter

import scala.collection.JavaConverters._
import scala.collection._

/**
 * Iterator that computes and aggregates 'bin' entries
 */
<<<<<<< HEAD
class BinAggregatingIterator extends KryoLazyAggregatingIterator[ByteBufferResult] with Logging {
=======
class BinAggregatingIterator extends SortedKeyValueIterator[Key, Value] with LazyLogging {
>>>>>>> 622c8f07

  import BinAggregatingIterator._

  var trackIndex: Int = -1
  var geomIndex: Int = -1
  var dtgIndex: Int = -1
  var labelIndex: Int = -1
  var binSize: Int = 16
  var sort: Boolean = false

  var batchSize: Int = -1
  val result: ByteBufferResult = new ByteBufferResult(null)

  var writeBin: (KryoBufferSimpleFeature, ByteBuffer) => Unit = null

  override def init(src: SortedKeyValueIterator[Key, Value],
                    jOptions: jMap[String, String],
                    env: IteratorEnvironment): Unit = {
    super.init(src, jOptions, env)
    val options = jOptions.asScala

    geomIndex = options(GEOM_OPT).toInt
    dtgIndex = options(DATE_OPT).toInt
    trackIndex = options(TRACK_OPT).toInt
    labelIndex = options.get(LABEL_OPT).map(_.toInt).getOrElse(-1)

    binSize = if (labelIndex == -1) 16 else 24
    sort = options(SORT_OPT).toBoolean

    batchSize = options(BATCH_SIZE_OPT).toInt * binSize
    // avoid re-allocating the buffer if possible
    if (result.buffer == null || result.buffer.capacity != batchSize) {
      result.buffer = ByteBuffer.wrap(Array.ofDim(batchSize)).order(ByteOrder.LITTLE_ENDIAN)
    }

    // derive the bin values from the features
    writeBin = if (sft.isPoints) {
      if (labelIndex == -1) writePoint else writePointWithLabel
    } else if (sft.isLines) {
      if (labelIndex == -1) writeLineString else writeLineStringWithLabel
    } else {
      if (labelIndex == -1) writeGeometry else writeGeometryWithLabel
    }
  }

  override def notFull(result: ByteBufferResult): Boolean = result.buffer.position < batchSize

  override def newResult() = result

  override def aggregateResult(sf: SimpleFeature, result: ByteBufferResult): Unit =
    writeBin(sf.asInstanceOf[KryoBufferSimpleFeature], result.buffer)

  override def encodeResult(result: ByteBufferResult): Array[Byte] = {
    val bytes = result.buffer.array()
    if (sort) {
      BinSorter.quickSort(bytes, 0, result.buffer.position - binSize, binSize)
    }
    if (result.buffer.position == batchSize) {
      // use the existing buffer if possible
      bytes
    } else {
      // if not, we have to copy it - values do not allow you to specify a valid range
      val copy = Array.ofDim[Byte](result.buffer.position)
      System.arraycopy(bytes, 0, copy, 0, result.buffer.position)
      copy
    }
  }

  /**
   * Writes a point to our buffer in the bin format
   */
  private def writeBinToBuffer(sf: KryoBufferSimpleFeature, pt: Point, byteBuffer: ByteBuffer): Unit = {
    val track = sf.getAttribute(trackIndex)
    if (track == null) {
      byteBuffer.putInt(0)
    } else {
      byteBuffer.putInt(track.hashCode())
    }
    val dtg = if (dtgIndex == -1) 0L else sf.getDateAsLong(dtgIndex)
    byteBuffer.putInt((dtg / 1000).toInt)
    byteBuffer.putFloat(pt.getY.toFloat) // y is lat
    byteBuffer.putFloat(pt.getX.toFloat) // x is lon
  }

  /**
   * Writes a label to the buffer in the bin format
   */
  private def writeLabelToBuffer(sf: KryoBufferSimpleFeature, byteBuffer: ByteBuffer): Unit = {
    val label = sf.getAttribute(labelIndex)
    byteBuffer.putLong(if (label == null) 0L else Convert2ViewerFunction.convertToLabel(label.toString))
  }

  /**
   * Writes a bin record from a feature that has a point geometry
   */
  def writePoint(sf: KryoBufferSimpleFeature, byteBuffer: ByteBuffer): Unit =
    writeBinToBuffer(sf, sf.getAttribute(geomIndex).asInstanceOf[Point], byteBuffer)

  /**
   * Writes point + label
   */
  def writePointWithLabel(sf: KryoBufferSimpleFeature, byteBuffer: ByteBuffer): Unit = {
    writePoint(sf, byteBuffer)
    writeLabelToBuffer(sf, byteBuffer)
  }

  /**
   * Writes bins record from a feature that has a line string geometry.
   * The feature will be multiple bin records.
   */
  def writeLineString(sf: KryoBufferSimpleFeature, byteBuffer: ByteBuffer): Unit = {
    val geom = sf.getAttribute(geomIndex).asInstanceOf[LineString]
    var i = 0
    while (i < geom.getNumPoints) {
      writeBinToBuffer(sf, geom.getPointN(i), byteBuffer)
      i += 1
    }
  }

  /**
   * Writes line string + label
   */
  def writeLineStringWithLabel(sf: KryoBufferSimpleFeature, byteBuffer: ByteBuffer): Unit = {
    val geom = sf.getAttribute(geomIndex).asInstanceOf[LineString]
    var i = 0
    while (i < geom.getNumPoints) {
      writeBinToBuffer(sf, geom.getPointN(i), byteBuffer)
      writeLabelToBuffer(sf, byteBuffer)
      i += 1
    }
  }

  /**
   * Writes a bin record from a feature that has a arbitrary geometry.
   * A single internal point will be written.
   */
  def writeGeometry(sf: KryoBufferSimpleFeature, byteBuffer: ByteBuffer): Unit =
    writeBinToBuffer(sf, sf.getAttribute(geomIndex).asInstanceOf[Geometry].getCentroid, byteBuffer)

  /**
   * Writes geom + label
   */
  def writeGeometryWithLabel(sf: KryoBufferSimpleFeature, byteBuffer: ByteBuffer): Unit = {
    writeGeometry(sf, byteBuffer)
    writeLabelToBuffer(sf, byteBuffer)
  }

  override def deepCopy(env: IteratorEnvironment): SortedKeyValueIterator[Key, Value] = ???
}

/**
 * Aggregates bins that have already been computed as accumulo data values
 */
class PrecomputedBinAggregatingIterator extends BinAggregatingIterator {

  var decodeBin: (Array[Byte]) => SimpleFeature = null

  override def init(src: SortedKeyValueIterator[Key, Value],
                    jOptions: jMap[String, String],
                    env: IteratorEnvironment): Unit = {
    super.init(src, jOptions, env)
    val options = jOptions.asScala

    val filt = options.contains(KryoLazyAggregatingIterator.CQL_OPT)
    val dedupe = options.contains(KryoLazyAggregatingIterator.DUPE_OPT)

    val sf = new ScalaSimpleFeature("", sft)
    val gf = new GeometryFactory
    val getId = Z3Table.getIdFromRow(sft) // NOTE: Z3 is the only table we use precomputed values for

    // we only need to decode the parts required for the filter/dedupe check
    decodeBin = (filt, dedupe) match {
      case (false, false) => (_) => null
      case (false, true)  => (_) => {
        sf.getIdentifier.setID(getId(source.getTopKey.getRow.getBytes))
        sf
      }
      case (true, _) => (_) => {
        sf.getIdentifier.setID(getId(source.getTopKey.getRow.getBytes))
        setValuesFromBin(sf, gf)
        sf
      }
    }
  }

  override def decode(value: Array[Byte]): SimpleFeature = decodeBin(value)

  // we are using the pre-computed bin values - we can copy the value directly into our buffer
  override def aggregateResult(sf: SimpleFeature, result: ByteBufferResult): Unit =
    result.buffer.put(source.getTopValue.get)

  /**
   * Writes a bin record into a simple feature for filtering
   */
  def setValuesFromBin(sf: ScalaSimpleFeature, gf: GeometryFactory): Unit = {
    val values = Convert2ViewerFunction.decode(source.getTopValue.get)
    sf.setAttribute(geomIndex, gf.createPoint(new Coordinate(values.lat, values.lon)))
    sf.setAttribute(trackIndex, values.trackId)
    sf.setAttribute(dtgIndex, new Date(values.dtg))
  }
}

// wrapper for java's byte buffer that adds scala methods for the aggregating iterator
class ByteBufferResult(var buffer: ByteBuffer) {
  def isEmpty: Boolean = buffer.position == 0
  def clear(): Unit = buffer.clear()
}

object BinAggregatingIterator extends LazyLogging {

  // need to be lazy to avoid class loading issues before init is called
  lazy val BIN_SFT = SimpleFeatureTypes.createType("bin", "bin:String,*geom:Point:srid=4326")
  val BIN_ATTRIBUTE_INDEX = 0 // index of 'bin' attribute in BIN_SFT
  private lazy val zeroPoint = WKTUtils.read("POINT(0 0)")

  val DEFAULT_PRIORITY = 25

  // configuration keys
  private val BATCH_SIZE_OPT = "batch"
  private val SORT_OPT       = "sort"

  private val TRACK_OPT      = "track"
  private val GEOM_OPT       = "geom"
  private val DATE_OPT       = "dtg"
  private val LABEL_OPT      = "label"

  /**
   * Creates an iterator config that expects entries to be precomputed bin values
   */
  def configurePrecomputed(sft: SimpleFeatureType,
                           filter: Option[Filter],
                           hints: Hints,
                           deduplicate: Boolean,
                           priority: Int = DEFAULT_PRIORITY): IteratorSetting = {
    sft.getBinTrackId match {
      case Some(trackId) =>
        val geom = sft.getGeomField
        val dtg = sft.getDtgField
        val batch = hints.getBinBatchSize
        val sort = hints.isBinSorting
        val is = configure(classOf[PrecomputedBinAggregatingIterator], sft, filter, trackId,
          geom, dtg, None, batch , sort, deduplicate, priority)
        is
      case None => throw new RuntimeException(s"No default trackId field found in SFT $sft")
    }
  }

  /**
   * Configure based on query hints
   */
  def configureDynamic(sft: SimpleFeatureType,
                       filter: Option[Filter],
                       hints: Hints,
                       deduplicate: Boolean,
                       priority: Int = DEFAULT_PRIORITY): IteratorSetting = {
    val trackId = hints.getBinTrackIdField
    val geom = hints.getBinGeomField.getOrElse(sft.getGeomField)
    val dtg = hints.getBinDtgField.orElse(sft.getDtgField)
    val label = hints.getBinLabelField
    val batchSize = hints.getBinBatchSize
    val sort = hints.isBinSorting

    configure(classOf[BinAggregatingIterator], sft, filter, trackId, geom, dtg,
      label, batchSize, sort, deduplicate, priority)
  }

  /**
   * Creates an iterator config that will operate on regular kryo encoded entries
   */
  private def configure(clas: Class[_ <: BinAggregatingIterator],
                        sft: SimpleFeatureType,
                        filter: Option[Filter],
                        trackId: String,
                        geom: String,
                        dtg: Option[String],
                        label: Option[String],
                        batchSize: Int,
                        sort: Boolean,
                        deduplicate: Boolean,
                        priority: Int): IteratorSetting = {
    val is = new IteratorSetting(priority, "bin-iter", clas)
    KryoLazyAggregatingIterator.configure(is, sft, filter, deduplicate, None)
    is.addOption(BATCH_SIZE_OPT, batchSize.toString)
    is.addOption(TRACK_OPT, sft.indexOf(trackId).toString)
    is.addOption(GEOM_OPT, sft.indexOf(geom).toString)
    is.addOption(DATE_OPT, dtg.map(sft.indexOf).getOrElse(-1).toString)
    label.foreach(l => is.addOption(LABEL_OPT, sft.indexOf(l).toString))
    is.addOption(SORT_OPT, sort.toString)
    is
  }

  /**
   * Determines if the requested fields match the precomputed bin data
   */
  def canUsePrecomputedBins(sft: SimpleFeatureType, hints: Hints): Boolean = {
    sft.getBinTrackId.exists(_ == hints.getBinTrackIdField) &&
        hints.getBinGeomField.forall(_ == sft.getGeomField) &&
        hints.getBinDtgField == sft.getDtgField &&
        hints.getBinLabelField.isEmpty
  }

  /**
   * Adapts the iterator to create simple features.
   * WARNING - the same feature is re-used and mutated - the iterator stream should be operated on serially.
   */
  def kvsToFeatures(): FeatureFunction = {
    val sf = new ScalaSimpleFeature("", BIN_SFT)
    sf.setAttribute(1, zeroPoint)
    (e: Entry[Key, Value]) => {
      // set the value directly in the array, as we don't support byte arrays as properties
      // TODO GEOMESA-823 support byte arrays natively
      sf.values(BIN_ATTRIBUTE_INDEX) = e.getValue.get()
      sf
    }
  }

  /**
   * Fallback for when we can't use the aggregating iterator (for example, if the features are avro encoded).
   * Instead, do bin conversion in client.
   *
   * Only encodes one bin (or one bin line) per feature
   */
  def nonAggregatedKvsToFeatures(sft: SimpleFeatureType,
                                 hints: Hints,
                                 serializationType: SerializationType): FeatureFunction = {

    import org.locationtech.geomesa.accumulo.index.QueryHints.RichHints

    // don't use return sft from query hints, as it will be bin_sft
    val returnSft = hints.getTransformSchema.getOrElse(sft)
    val deserializer = SimpleFeatureDeserializers(returnSft, serializationType)
    val trackIdIndex = returnSft.indexOf(hints.getBinTrackIdField)
    val geomIndex = hints.getBinGeomField.map(returnSft.indexOf).getOrElse(returnSft.getGeomIndex)
    val dtgIndex= hints.getBinDtgField.map(returnSft.indexOf).getOrElse(returnSft.getDtgIndex.get)
    val labelIndexOpt= hints.getBinLabelField.map(returnSft.indexOf)

    val isPoint = returnSft.isPoints
    val isLineString = !isPoint && returnSft.isLines

    val encode: (SimpleFeature) => Array[Byte] = labelIndexOpt match {
      case None if isPoint =>
        (sf) => {
          val trackId = getTrack(sf, trackIdIndex)
          val (lat, lon) = getPointGeom(sf, geomIndex)
          val dtg = getDtg(sf, dtgIndex)
          Convert2ViewerFunction.encodeToByteArray(BasicValues(lat, lon, dtg, trackId))
        }

      case None if isLineString =>
        val buf = new ByteArrayOutputStream()
        (sf) => {
          buf.reset()
          val trackId = getTrack(sf, trackIdIndex)
          val points = getLineGeom(sf, geomIndex)
          val dtgs = getLineDtg(sf, dtgIndex)
          if (points.length != dtgs.length) {
            logger.warn(s"Mismatched geometries and dates for simple feature ${sf.getID} - skipping")
          } else {
            var i = 0
            while (i < points.length) {
              val (lat, lon) = points(i)
              Convert2ViewerFunction.encode(BasicValues(lat, lon, dtgs(i), trackId), buf)
              i += 1
            }
          }
          buf.toByteArray
        }

      case None =>
        (sf) => {
          val trackId = getTrack(sf, trackIdIndex)
          val (lat, lon) = getGenericGeom(sf, geomIndex)
          val dtg = getDtg(sf, dtgIndex)
          Convert2ViewerFunction.encodeToByteArray(BasicValues(lat, lon, dtg, trackId))
        }

      case Some(lblIndex) if isPoint =>
        (sf) => {
          val trackId = getTrack(sf, trackIdIndex)
          val (lat, lon) = getPointGeom(sf, geomIndex)
          val dtg = getDtg(sf, dtgIndex)
          val label = getLabel(sf, lblIndex)
          Convert2ViewerFunction.encodeToByteArray(ExtendedValues(lat, lon, dtg, trackId, label))
        }

      case Some(lblIndex) if isLineString =>
        val buf = new ByteArrayOutputStream()
        (sf) => {
          buf.reset()
          val trackId = getTrack(sf, trackIdIndex)
          val points = getLineGeom(sf, geomIndex)
          val dtgs = getLineDtg(sf, dtgIndex)
          val label = getLabel(sf, lblIndex)
          if (points.length != dtgs.length) {
            logger.warn(s"Mismatched geometries and dates for simple feature ${sf.getID} - skipping")
          } else {
            var i = 0
            while (i < points.length) {
              val (lat, lon) = points(i)
              Convert2ViewerFunction.encode(ExtendedValues(lat, lon, dtgs(i), trackId, label), buf)
              i += 1
            }
          }
          buf.toByteArray
        }

      case Some(lblIndex) =>
        (sf) => {
          val trackId = getTrack(sf, trackIdIndex)
          val (lat, lon) = getGenericGeom(sf, geomIndex)
          val dtg = getDtg(sf, dtgIndex)
          val label = getLabel(sf, lblIndex)
          Convert2ViewerFunction.encodeToByteArray(ExtendedValues(lat, lon, dtg, trackId, label))
        }
    }

    (e: Entry[Key, Value]) => {
      val deserialized = deserializer.deserialize(e.getValue.get())
      // set the value directly in the array, as we don't support byte arrays as properties
      new ScalaSimpleFeature(deserialized.getID, BIN_SFT, Array(encode(deserialized), zeroPoint))
    }
  }

  private def getTrack(sf: SimpleFeature, i: Int): String = {
    val t = sf.getAttribute(i)
    if (t == null) "" else t.toString
  }

  // get a single geom
  private def getPointGeom(sf: SimpleFeature, i: Int): (Float, Float) = {
    val p = sf.getAttribute(i).asInstanceOf[Point]
    (p.getY.toFloat, p.getX.toFloat)
  }

  // get a line geometry as an array of points
  private def getLineGeom(sf: SimpleFeature, i: Int): Array[(Float, Float)] = {
    val geom = sf.getAttribute(i).asInstanceOf[LineString]
    (0 until geom.getNumPoints).map(geom.getPointN).map(p => (p.getY.toFloat, p.getX.toFloat)).toArray
  }

  // get a single geom
  private def getGenericGeom(sf: SimpleFeature, i: Int): (Float, Float) = {
    val p = sf.getAttribute(i).asInstanceOf[Geometry].getCentroid
    (p.getY.toFloat, p.getX.toFloat)
  }

  // get a single date
  private def getDtg(sf: SimpleFeature, i: Int): Long = {
    val date = sf.getAttribute(i).asInstanceOf[Date]
    if (date == null) System.currentTimeMillis else date.getTime
  }

  // for line strings, we need an array of dates corresponding to the points in the line
  private def getLineDtg(sf: SimpleFeature, i: Int): Array[Long] = {
    import scala.collection.JavaConversions._
    val dates = sf.getAttribute(i).asInstanceOf[java.util.List[Date]]
    if (dates == null) Array.empty else dates.map(_.getTime).toArray
  }

  // get a label as a long
  private def getLabel(sf: SimpleFeature, i: Int): Long = {
    val lbl = sf.getAttribute(i)
    if (lbl == null) 0L else Convert2ViewerFunction.convertToLabel(lbl.toString)
  }
}

/**
 * Sorts aggregated bin arrays
 */
object BinSorter extends LazyLogging {

  /**
   * If the length of an array to be sorted is less than this
   * constant, insertion sort is used in preference to Quicksort.
   *
   * This length is 'logical' length, so the array is really binSize * length
   */
  private val INSERTION_SORT_THRESHOLD = 3

  private val swapBuffers = new ThreadLocal[Array[Byte]]() {
    override def initialValue() = Array.ofDim[Byte](24) // the larger bin size
  }

  private val priorityOrdering = new Ordering[(Array[Byte], Int)]() {
    override def compare(x: (Array[Byte], Int), y: (Array[Byte], Int)) =
      BinSorter.compare(y._1, y._2, x._1, x._2) // reverse for priority queue
  }

  /**
   * Compares two bin chunks by date
   */
  def compare(left: Array[Byte], leftOffset: Int, right: Array[Byte], rightOffset: Int): Int =
    compareIntLittleEndian(left, leftOffset + 4, right, rightOffset + 4) // offset + 4 is dtg

  /**
   * Comparison based on the integer encoding used by ByteBuffer
   * original code is in private/protected java.nio packages
   */
  private def compareIntLittleEndian(left: Array[Byte],
                                     leftOffset: Int,
                                     right: Array[Byte],
                                     rightOffset: Int): Int = {
    val l3 = left(leftOffset + 3)
    val r3 = right(rightOffset + 3)
    if (l3 < r3) {
      return -1
    } else if (l3 > r3) {
      return 1
    }
    val l2 = left(leftOffset + 2) & 0xff
    val r2 = right(rightOffset + 2) & 0xff
    if (l2 < r2) {
      return -1
    } else if (l2 > r2) {
      return 1
    }
    val l1 = left(leftOffset + 1) & 0xff
    val r1 = right(rightOffset + 1) & 0xff
    if (l1 < r1) {
      return -1
    } else if (l1 > r1) {
      return 1
    }
    val l0 = left(leftOffset) & 0xff
    val r0 = right(rightOffset) & 0xff
    if (l0 == r0) {
      0
    } else if (l0 < r0) {
      -1
    } else {
      1
    }
  }

  /**
   * Takes a sequence of (already sorted) aggregates and combines them in a final sort. Uses
   * a priority queue to compare the head element across each aggregate.
   */
  def mergeSort(aggregates: Iterator[Array[Byte]], binSize: Int): Iterator[(Array[Byte], Int)] = {
    if (aggregates.isEmpty) {
      return Iterator.empty
    }
    val queue = new scala.collection.mutable.PriorityQueue[(Array[Byte], Int)]()(priorityOrdering)
    val sizes = scala.collection.mutable.ArrayBuffer.empty[Int]
    while (aggregates.hasNext) {
      val next = aggregates.next()
      sizes.append(next.length / binSize)
      queue.enqueue((next, 0))
    }

    logger.debug(s"Got back ${queue.length} aggregates with an average size of ${sizes.sum / sizes.length}" +
        s" chunks and a median size of ${sizes.sorted.apply(sizes.length / 2)} chunks")

    new Iterator[(Array[Byte], Int)] {
      override def hasNext = queue.nonEmpty
      override def next() = {
        val (aggregate, offset) = queue.dequeue()
        if (offset < aggregate.length - binSize) {
          queue.enqueue((aggregate, offset + binSize))
        }
        (aggregate, offset)
      }
    }
  }

  /**
   * Performs a merge sort into a new byte array
   */
  def mergeSort(left: Array[Byte], right: Array[Byte], binSize: Int): Array[Byte] = {
    if (left.length == 0) {
      return right
    } else if (right.length == 0) {
      return left
    }
    val result = Array.ofDim[Byte](left.length + right.length)
    var (leftIndex, rightIndex, resultIndex) = (0, 0, 0)

    while (leftIndex < left.length && rightIndex < right.length) {
      if (compare(left, leftIndex, right, rightIndex) > 0) {
        System.arraycopy(right, rightIndex, result, resultIndex, binSize)
        rightIndex += binSize
      } else {
        System.arraycopy(left, leftIndex, result, resultIndex, binSize)
        leftIndex += binSize
      }
      resultIndex += binSize
    }
    while (leftIndex < left.length) {
      System.arraycopy(left, leftIndex, result, resultIndex, binSize)
      leftIndex += binSize
      resultIndex += binSize
    }
    while (rightIndex < right.length) {
      System.arraycopy(right, rightIndex, result, resultIndex, binSize)
      rightIndex += binSize
      resultIndex += binSize
    }
    result
  }

  /**
   * Sorts the specified range of the array by Dual-Pivot Quicksort.
   * Modified version of java's DualPivotQuicksort
   *
   * @param bytes the array to be sorted
   * @param left the index of the first element, inclusive, to be sorted
   * @param right the index of the last element, inclusive, to be sorted
   */
  def quickSort(bytes: Array[Byte], left: Int, right: Int, binSize: Int): Unit =
    quickSort(bytes, left, right, binSize, leftmost = true)

  /**
   * Optimized for non-leftmost insertion sort
   */
  def quickSort(bytes: Array[Byte], left: Int, right: Int, binSize: Int, leftmost: Boolean): Unit = {

    val length = (right + binSize - left) / binSize

    if (length < INSERTION_SORT_THRESHOLD) {
      // Use insertion sort on tiny arrays
      if (leftmost) {
        // Traditional (without sentinel) insertion sort is used in case of the leftmost part
        var i = left + binSize
        while (i <= right) {
          var j = i
          val ai = getThreadLocalChunk(bytes, i, binSize)
          while (j > left && compare(bytes, j - binSize, ai, 0) > 0) {
            System.arraycopy(bytes, j - binSize, bytes, j, binSize)
            j -= binSize
          }
          if (j != i) {
            // we don't need to copy if nothing moved
            System.arraycopy(ai, 0, bytes, j, binSize)
          }
          i += binSize
        }
      } else {
        // optimized insertions sort when we know we have 'sentinel' elements to the left
        /*
         * Every element from adjoining part plays the role
         * of sentinel, therefore this allows us to avoid the
         * left range check on each iteration. Moreover, we use
         * the more optimized algorithm, so called pair insertion
         * sort, which is faster (in the context of Quicksort)
         * than traditional implementation of insertion sort.
         */
        // Skip the longest ascending sequence
        var i = left
        do {
          if (i >= right) {
            return
          }
        } while ({ i += binSize; compare(bytes, i , bytes, i - binSize) >= 0 })

        val a1 = Array.ofDim[Byte](binSize)
        val a2 = Array.ofDim[Byte](binSize)

        var k = i
        while ({ i += binSize; i } <= right) {
          if (compare(bytes, k, bytes, i) < 0) {
            System.arraycopy(bytes, k, a2, 0, binSize)
            System.arraycopy(bytes, i, a1, 0, binSize)
          } else {
            System.arraycopy(bytes, k, a1, 0, binSize)
            System.arraycopy(bytes, i, a2, 0, binSize)
          }
          while ({ k -= binSize; compare(a1, 0, bytes, k) < 0 }) {
            System.arraycopy(bytes, k, bytes, k + 2 * binSize, binSize)
          }
          k += binSize
          System.arraycopy(a1, 0, bytes, k + binSize, binSize)
          while ({ k -= binSize; compare(a2, 0, bytes, k) < 0 }) {
            System.arraycopy(bytes, k, bytes, k + binSize, binSize)
          }
          System.arraycopy(a2, 0, bytes, k + binSize, binSize)

          i += binSize
          k = i
        }

        var j = right
        val last = getThreadLocalChunk(bytes, j, binSize)
        while ({ j -= binSize; compare(last, 0, bytes, j) < 0 }) {
          System.arraycopy(bytes, j, bytes, j + binSize, binSize)
        }
        System.arraycopy(last, 0, bytes, j + binSize, binSize)
      }
      return
    }

    /*
     * Sort five evenly spaced elements around (and including) the
     * center element in the range. These elements will be used for
     * pivot selection as described below. The choice for spacing
     * these elements was empirically determined to work well on
     * a wide variety of inputs.
     */
    val seventh = (length / 7) * binSize

    val e3 = (((left + right) / binSize) / 2) * binSize // The midpoint
    val e2 = e3 - seventh
    val e1 = e2 - seventh
    val e4 = e3 + seventh
    val e5 = e4 + seventh

    def swap(left: Int, right: Int) = {
      val chunk = getThreadLocalChunk(bytes, left, binSize)
      System.arraycopy(bytes, right, bytes, left, binSize)
      System.arraycopy(chunk, 0, bytes, right, binSize)
    }

    // Sort these elements using insertion sort
    if (compare(bytes, e2, bytes, e1) < 0) { swap(e2, e1) }

    if (compare(bytes, e3, bytes, e2) < 0) { swap(e3, e2)
      if (compare(bytes, e2, bytes, e1) < 0) { swap(e2, e1) }
    }
    if (compare(bytes, e4, bytes, e3) < 0) { swap(e4, e3)
      if (compare(bytes, e3, bytes, e2) < 0) { swap(e3, e2)
        if (compare(bytes, e2, bytes, e1) < 0) {swap(e2, e1) }
      }
    }
    if (compare(bytes, e5, bytes, e4) < 0) { swap(e5, e4)
      if (compare(bytes, e4, bytes, e3) < 0) { swap(e4, e3)
        if (compare(bytes, e3, bytes, e2) < 0) { swap(e3, e2)
          if (compare(bytes, e2, bytes, e1) < 0) { swap(e2, e1) }
        }
      }
    }

    // Pointers
    var less  = left  // The index of the first element of center part
    var great = right // The index before the first element of right part

    if (compare(bytes, e1, bytes, e2) != 0 && compare(bytes, e2, bytes, e3) != 0 &&
        compare(bytes, e3, bytes, e4) != 0 && compare(bytes, e4, bytes, e5) != 0 ) {
      /*
       * Use the second and fourth of the five sorted elements as pivots.
       * These values are inexpensive approximations of the first and
       * second terciles of the array. Note that pivot1 <= pivot2.
       */
      val pivot1 = Array.ofDim[Byte](binSize)
      System.arraycopy(bytes, e2, pivot1, 0, binSize)
      val pivot2 = Array.ofDim[Byte](binSize)
      System.arraycopy(bytes, e4, pivot2, 0, binSize)

      /*
       * The first and the last elements to be sorted are moved to the
       * locations formerly occupied by the pivots. When partitioning
       * is complete, the pivots are swapped back into their final
       * positions, and excluded from subsequent sorting.
       */
      System.arraycopy(bytes, left, bytes, e2, binSize)
      System.arraycopy(bytes, right, bytes, e4, binSize)

      // Skip elements, which are less or greater than pivot values.
      while ({ less += binSize; compare(bytes, less, pivot1, 0) < 0 }) {}
      while ({ great -= binSize; compare(bytes, great, pivot2, 0) > 0 }) {}

      /*
       * Partitioning:
       *
       *   left part           center part                   right part
       * +--------------------------------------------------------------+
       * |  < pivot1  |  pivot1 <= && <= pivot2  |    ?    |  > pivot2  |
       * +--------------------------------------------------------------+
       *               ^                          ^       ^
       *               |                          |       |
       *              less                        k     great
       *
       * Invariants:
       *
       *              all in (left, less)   < pivot1
       *    pivot1 <= all in [less, k)     <= pivot2
       *              all in (great, right) > pivot2
       *
       * Pointer k is the first index of ?-part.
       */

      var k = less - binSize
      var loop = true
      while (loop && { k += binSize; k } <= great) {
        val ak = getThreadLocalChunk(bytes, k, binSize)
        if (compare(ak, 0, pivot1, 0) < 0) { // Move a[k] to left part
          System.arraycopy(bytes, less, bytes, k, binSize)
          System.arraycopy(ak, 0, bytes, less, binSize)
          less += binSize
        } else if (compare(ak, 0, pivot2, 0) > 0) { // Move a[k] to right part
          while (loop && compare(bytes, great, pivot2, 0) > 0) {
            if (great == k) {
              loop = false
            }
            great -= binSize
          }
          if (loop) {
            if (compare(bytes, great, pivot1, 0) < 0) { // a[great] <= pivot2
              System.arraycopy(bytes, less, bytes, k, binSize)
              System.arraycopy(bytes, great, bytes, less, binSize)
              less += binSize
            } else { // pivot1 <= a[great] <= pivot2
              System.arraycopy(bytes, great, bytes, k, binSize)
            }
            System.arraycopy(ak, 0, bytes, great, binSize)
            great -= binSize
          }
        }
      }

      // Swap pivots into their final positions
      System.arraycopy(bytes, less - binSize, bytes, left, binSize)
      System.arraycopy(pivot1, 0, bytes, less - binSize, binSize)
      System.arraycopy(bytes, great + binSize, bytes, right, binSize)
      System.arraycopy(pivot2, 0, bytes, great + binSize, binSize)

      // Sort left and right parts recursively, excluding known pivots
      quickSort(bytes, left, less - 2 * binSize, binSize, leftmost)
      quickSort(bytes, great + 2 * binSize, right, binSize, leftmost = false)

      /*
       * If center part is too large (comprises > 4/7 of the array),
       * swap internal pivot values to ends.
       */
      if (less < e1 && e5 < great) {

        // Skip elements, which are equal to pivot values.
        while (compare(bytes, less, pivot1, 0) == 0) { less += binSize }
        while (compare(bytes, great, pivot2, 0) == 0) { great -= binSize }

        /*
         * Partitioning:
         *
         *   left part         center part                  right part
         * +----------------------------------------------------------+
         * | == pivot1 |  pivot1 < && < pivot2  |    ?    | == pivot2 |
         * +----------------------------------------------------------+
         *              ^                        ^       ^
         *              |                        |       |
         *             less                      k     great
         *
         * Invariants:
         *
         *              all in (*,  less) == pivot1
         *     pivot1 < all in [less,  k)  < pivot2
         *              all in (great, *) == pivot2
         *
         * Pointer k is the first index of ?-part.
         */
        var k = less - binSize
        loop = true
        while (loop && { k += binSize; k } <= great) {
          val ak = getThreadLocalChunk(bytes, k, binSize)
          if (compare(ak, 0, pivot1, 0) == 0) { // Move a[k] to left part
            System.arraycopy(bytes, less, bytes, k, binSize)
            System.arraycopy(ak, 0, bytes, less, binSize)
            less += binSize
          } else if (compare(ak, 0, pivot2, 0) == 0) { // Move a[k] to right part
            while (loop && compare(bytes, great, pivot2, 0) == 0) {
              if (great == k) {
                loop = false
              }
              great -= binSize
            }
            if (loop) {
              if (compare(bytes, great, pivot1, 0) == 0) { // a[great] < pivot2
                System.arraycopy(bytes, less, bytes, k, binSize)
                System.arraycopy(bytes, great, bytes, less, binSize)
                less += binSize
              } else { // pivot1 < a[great] < pivot2
                System.arraycopy(bytes, great, bytes, k, binSize)
              }
              System.arraycopy(ak, 0, bytes, great, binSize)
              great -= binSize
            }
          }
        }
      }

      // Sort center part recursively
      quickSort(bytes, less, great, binSize, leftmost = false)
    } else { // Partitioning with one pivot

      /*
       * Use the third of the five sorted elements as pivot.
       * This value is inexpensive approximation of the median.
       */
      val pivot = Array.ofDim[Byte](binSize)
      System.arraycopy(bytes, e3, pivot, 0, binSize)

      /*
       * Partitioning degenerates to the traditional 3-way
       * (or "Dutch National Flag") schema:
       *
       *   left part    center part              right part
       * +-------------------------------------------------+
       * |  < pivot  |   == pivot   |     ?    |  > pivot  |
       * +-------------------------------------------------+
       *              ^              ^        ^
       *              |              |        |
       *             less            k      great
       *
       * Invariants:
       *
       *   all in (left, less)   < pivot
       *   all in [less, k)     == pivot
       *   all in (great, right) > pivot
       *
       * Pointer k is the first index of ?-part.
       */
      var k = less
      var loop = true
      while (loop && k <= great) {
        val comp = compare(bytes, k, pivot, 0)
        if (comp != 0) {
          val ak = getThreadLocalChunk(bytes, k, binSize)
          if (comp < 0) { // Move a[k] to left part
            System.arraycopy(bytes, less, bytes, k, binSize)
            System.arraycopy(ak, 0, bytes, less, binSize)
            less += binSize
          } else { // a[k] > pivot - Move a[k] to right part
            while (loop && compare(bytes, great, pivot, 0) > 0) {
              if (k == great) {
                loop = false
              }
              great -= binSize
            }
            if (loop) {
              if (compare(bytes, great, pivot, 0) < 0) { // a[great] <= pivot
                System.arraycopy(bytes, less, bytes, k, binSize)
                System.arraycopy(bytes, great, bytes, less, binSize)
                less += binSize
              } else { // a[great] == pivot
                System.arraycopy(bytes, great, bytes, k, binSize)
              }
              System.arraycopy(ak, 0, bytes, great, binSize)
              great -= binSize
            }
          }
        }
        k += binSize
      }

      /*
       * Sort left and right parts recursively.
       * All elements from center part are equal
       * and, therefore, already sorted.
       */
      quickSort(bytes, left, less - binSize, binSize, leftmost)
      quickSort(bytes, great + binSize, right, binSize, leftmost = false)
    }
  }

  // take care - uses thread-local state
  private def getThreadLocalChunk(bytes: Array[Byte], offset: Int, binSize: Int): Array[Byte] = {
    val chunk = swapBuffers.get()
    System.arraycopy(bytes, offset, chunk, 0, binSize)
    chunk
  }
}<|MERGE_RESOLUTION|>--- conflicted
+++ resolved
@@ -38,11 +38,7 @@
 /**
  * Iterator that computes and aggregates 'bin' entries
  */
-<<<<<<< HEAD
-class BinAggregatingIterator extends KryoLazyAggregatingIterator[ByteBufferResult] with Logging {
-=======
-class BinAggregatingIterator extends SortedKeyValueIterator[Key, Value] with LazyLogging {
->>>>>>> 622c8f07
+class BinAggregatingIterator extends KryoLazyAggregatingIterator[ByteBufferResult] with LazyLogging {
 
   import BinAggregatingIterator._
 
