/*
 * Copyright (c) 2013-2015 Commonwealth Computer Research, Inc.
 * All rights reserved. This program and the accompanying materials
 * are made available under the terms of the Apache License, Version 2.0 which
 * accompanies this distribution and is available at
 * http://www.opensource.org/licenses/apache2.0.php.
 */

package org.locationtech.geomesa.accumulo.iterators

import java.io.ByteArrayOutputStream
import java.nio.{ByteBuffer, ByteOrder}
import java.util.Date
import java.util.Map.Entry
<<<<<<< HEAD
import java.util.{Date, Map => jMap}
=======
>>>>>>> 4d680dce

import com.typesafe.scalalogging.LazyLogging
import com.vividsolutions.jts.geom._
import org.apache.accumulo.core.client.IteratorSetting
import org.apache.accumulo.core.data._
import org.apache.accumulo.core.iterators.{IteratorEnvironment, SortedKeyValueIterator}
import org.geotools.factory.Hints
import org.locationtech.geomesa.accumulo.data.tables.Z3Table
import org.locationtech.geomesa.accumulo.index.QueryHints.RichHints
import org.locationtech.geomesa.accumulo.index.QueryPlanners._
import org.locationtech.geomesa.features.SerializationType.SerializationType
import org.locationtech.geomesa.features.kryo.KryoBufferSimpleFeature
import org.locationtech.geomesa.features.{ScalaSimpleFeature, SimpleFeatureDeserializers}
import org.locationtech.geomesa.filter.function.{BasicValues, Convert2ViewerFunction, ExtendedValues}
import org.locationtech.geomesa.utils.geotools.RichSimpleFeatureType.RichSimpleFeatureType
import org.locationtech.geomesa.utils.geotools.SimpleFeatureTypes
import org.locationtech.geomesa.utils.text.WKTUtils
import org.opengis.feature.simple.{SimpleFeature, SimpleFeatureType}
import org.opengis.filter.Filter
<<<<<<< HEAD

import scala.collection.JavaConverters._
import scala.collection._
=======
>>>>>>> 4d680dce

/**
 * Iterator that computes and aggregates 'bin' entries
 */
class BinAggregatingIterator extends KryoLazyAggregatingIterator[ByteBufferResult] with LazyLogging {

  import BinAggregatingIterator._

  var trackIndex: Int = -1
  var geomIndex: Int = -1
  var dtgIndex: Int = -1
  var labelIndex: Int = -1
  var binSize: Int = 16
  var sort: Boolean = false

  var batchSize: Int = -1
  val result: ByteBufferResult = new ByteBufferResult(null)

  var writeBin: (KryoBufferSimpleFeature, ByteBuffer) => Unit = null

<<<<<<< HEAD
  override def init(src: SortedKeyValueIterator[Key, Value],
                    jOptions: jMap[String, String],
                    env: IteratorEnvironment): Unit = {
    super.init(src, jOptions, env)
    val options = jOptions.asScala

=======
  override def init(options: Map[String, String]): ByteBufferResult = {
>>>>>>> 4d680dce
    geomIndex = options(GEOM_OPT).toInt
    dtgIndex = options(DATE_OPT).toInt
    trackIndex = options(TRACK_OPT).toInt
    labelIndex = options.get(LABEL_OPT).map(_.toInt).getOrElse(-1)

    binSize = if (labelIndex == -1) 16 else 24
    sort = options(SORT_OPT).toBoolean

<<<<<<< HEAD
    batchSize = options(BATCH_SIZE_OPT).toInt * binSize
    // avoid re-allocating the buffer if possible
    if (result.buffer == null || result.buffer.capacity != batchSize) {
      result.buffer = ByteBuffer.wrap(Array.ofDim(batchSize)).order(ByteOrder.LITTLE_ENDIAN)
    }

=======
>>>>>>> 4d680dce
    // derive the bin values from the features
    writeBin = if (sft.isPoints) {
      if (labelIndex == -1) writePoint else writePointWithLabel
    } else if (sft.isLines) {
      if (labelIndex == -1) writeLineString else writeLineStringWithLabel
    } else {
      if (labelIndex == -1) writeGeometry else writeGeometryWithLabel
    }
<<<<<<< HEAD
  }

  override def notFull(result: ByteBufferResult): Boolean = result.buffer.position < batchSize

  override def newResult() = result

  override def aggregateResult(sf: SimpleFeature, result: ByteBufferResult): Unit =
    writeBin(sf.asInstanceOf[KryoBufferSimpleFeature], result.buffer)

=======
    batchSize = options(BATCH_SIZE_OPT).toInt * binSize

    new ByteBufferResult(ByteBuffer.wrap(Array.ofDim(batchSize)).order(ByteOrder.LITTLE_ENDIAN))
  }

  override def notFull(result: ByteBufferResult): Boolean = result.buffer.position < batchSize


  override def aggregateResult(sf: SimpleFeature, result: ByteBufferResult): Unit =
    writeBin(sf.asInstanceOf[KryoBufferSimpleFeature], result.buffer)

>>>>>>> 4d680dce
  override def encodeResult(result: ByteBufferResult): Array[Byte] = {
    val bytes = result.buffer.array()
    if (sort) {
      BinSorter.quickSort(bytes, 0, result.buffer.position - binSize, binSize)
    }
    if (result.buffer.position == batchSize) {
      // use the existing buffer if possible
      bytes
    } else {
      // if not, we have to copy it - values do not allow you to specify a valid range
      val copy = Array.ofDim[Byte](result.buffer.position)
      System.arraycopy(bytes, 0, copy, 0, result.buffer.position)
      copy
    }
  }

  /**
   * Writes a point to our buffer in the bin format
   */
  private def writeBinToBuffer(sf: KryoBufferSimpleFeature, pt: Point, byteBuffer: ByteBuffer): Unit = {
    val track = sf.getAttribute(trackIndex)
    if (track == null) {
      byteBuffer.putInt(0)
    } else {
      byteBuffer.putInt(track.hashCode())
    }
    val dtg = if (dtgIndex == -1) 0L else sf.getDateAsLong(dtgIndex)
    byteBuffer.putInt((dtg / 1000).toInt)
    byteBuffer.putFloat(pt.getY.toFloat) // y is lat
    byteBuffer.putFloat(pt.getX.toFloat) // x is lon
  }

  /**
   * Writes a label to the buffer in the bin format
   */
  private def writeLabelToBuffer(sf: KryoBufferSimpleFeature, byteBuffer: ByteBuffer): Unit = {
    val label = sf.getAttribute(labelIndex)
    byteBuffer.putLong(if (label == null) 0L else Convert2ViewerFunction.convertToLabel(label.toString))
  }

  /**
   * Writes a bin record from a feature that has a point geometry
   */
  def writePoint(sf: KryoBufferSimpleFeature, byteBuffer: ByteBuffer): Unit =
    writeBinToBuffer(sf, sf.getAttribute(geomIndex).asInstanceOf[Point], byteBuffer)

  /**
   * Writes point + label
   */
  def writePointWithLabel(sf: KryoBufferSimpleFeature, byteBuffer: ByteBuffer): Unit = {
    writePoint(sf, byteBuffer)
    writeLabelToBuffer(sf, byteBuffer)
  }

  /**
   * Writes bins record from a feature that has a line string geometry.
   * The feature will be multiple bin records.
   */
  def writeLineString(sf: KryoBufferSimpleFeature, byteBuffer: ByteBuffer): Unit = {
    val geom = sf.getAttribute(geomIndex).asInstanceOf[LineString]
    var i = 0
    while (i < geom.getNumPoints) {
      writeBinToBuffer(sf, geom.getPointN(i), byteBuffer)
      i += 1
    }
  }

  /**
   * Writes line string + label
   */
  def writeLineStringWithLabel(sf: KryoBufferSimpleFeature, byteBuffer: ByteBuffer): Unit = {
    val geom = sf.getAttribute(geomIndex).asInstanceOf[LineString]
    var i = 0
    while (i < geom.getNumPoints) {
      writeBinToBuffer(sf, geom.getPointN(i), byteBuffer)
      writeLabelToBuffer(sf, byteBuffer)
      i += 1
    }
  }

  /**
   * Writes a bin record from a feature that has a arbitrary geometry.
   * A single internal point will be written.
   */
  def writeGeometry(sf: KryoBufferSimpleFeature, byteBuffer: ByteBuffer): Unit =
    writeBinToBuffer(sf, sf.getAttribute(geomIndex).asInstanceOf[Geometry].getCentroid, byteBuffer)

  /**
   * Writes geom + label
   */
  def writeGeometryWithLabel(sf: KryoBufferSimpleFeature, byteBuffer: ByteBuffer): Unit = {
    writeGeometry(sf, byteBuffer)
    writeLabelToBuffer(sf, byteBuffer)
  }

  override def deepCopy(env: IteratorEnvironment): SortedKeyValueIterator[Key, Value] = ???
}

/**
 * Aggregates bins that have already been computed as accumulo data values
 */
class PrecomputedBinAggregatingIterator extends BinAggregatingIterator {

  var decodeBin: (Array[Byte]) => SimpleFeature = null

<<<<<<< HEAD
  override def init(src: SortedKeyValueIterator[Key, Value],
                    jOptions: jMap[String, String],
                    env: IteratorEnvironment): Unit = {
    super.init(src, jOptions, env)
    val options = jOptions.asScala

=======
  override def init(options: Map[String, String]): ByteBufferResult = {
>>>>>>> 4d680dce
    val filt = options.contains(KryoLazyAggregatingIterator.CQL_OPT)
    val dedupe = options.contains(KryoLazyAggregatingIterator.DUPE_OPT)

    val sf = new ScalaSimpleFeature("", sft)
    val gf = new GeometryFactory
    val getId = Z3Table.getIdFromRow(sft) // NOTE: Z3 is the only table we use precomputed values for

    // we only need to decode the parts required for the filter/dedupe check
    decodeBin = (filt, dedupe) match {
      case (false, false) => (_) => null
      case (false, true)  => (_) => {
        sf.getIdentifier.setID(getId(source.getTopKey.getRow.getBytes))
        sf
      }
      case (true, _) => (_) => {
        sf.getIdentifier.setID(getId(source.getTopKey.getRow.getBytes))
        setValuesFromBin(sf, gf)
        sf
      }
    }
<<<<<<< HEAD
=======
    super.init(options)
>>>>>>> 4d680dce
  }

  override def decode(value: Array[Byte]): SimpleFeature = decodeBin(value)

  // we are using the pre-computed bin values - we can copy the value directly into our buffer
  override def aggregateResult(sf: SimpleFeature, result: ByteBufferResult): Unit =
    result.buffer.put(source.getTopValue.get)

  /**
   * Writes a bin record into a simple feature for filtering
   */
  def setValuesFromBin(sf: ScalaSimpleFeature, gf: GeometryFactory): Unit = {
    val values = Convert2ViewerFunction.decode(source.getTopValue.get)
    sf.setAttribute(geomIndex, gf.createPoint(new Coordinate(values.lat, values.lon)))
    sf.setAttribute(trackIndex, values.trackId)
    sf.setAttribute(dtgIndex, new Date(values.dtg))
  }
}

// wrapper for java's byte buffer that adds scala methods for the aggregating iterator
class ByteBufferResult(var buffer: ByteBuffer) {
  def isEmpty: Boolean = buffer.position == 0
  def clear(): Unit = buffer.clear()
}

object BinAggregatingIterator extends LazyLogging {

  // need to be lazy to avoid class loading issues before init is called
  lazy val BIN_SFT = SimpleFeatureTypes.createType("bin", "bin:String,*geom:Point:srid=4326")
  val BIN_ATTRIBUTE_INDEX = 0 // index of 'bin' attribute in BIN_SFT
  private lazy val zeroPoint = WKTUtils.read("POINT(0 0)")

  val DEFAULT_PRIORITY = 25

  // configuration keys
  private val BATCH_SIZE_OPT = "batch"
  private val SORT_OPT       = "sort"

  private val TRACK_OPT      = "track"
  private val GEOM_OPT       = "geom"
  private val DATE_OPT       = "dtg"
  private val LABEL_OPT      = "label"

  /**
   * Creates an iterator config that expects entries to be precomputed bin values
   */
  def configurePrecomputed(sft: SimpleFeatureType,
                           filter: Option[Filter],
                           hints: Hints,
                           deduplicate: Boolean,
                           priority: Int = DEFAULT_PRIORITY): IteratorSetting = {
    sft.getBinTrackId match {
      case Some(trackId) =>
        val geom = sft.getGeomField
        val dtg = sft.getDtgField
        val batch = hints.getBinBatchSize
        val sort = hints.isBinSorting
        val is = configure(classOf[PrecomputedBinAggregatingIterator], sft, filter, trackId,
          geom, dtg, None, batch , sort, deduplicate, priority)
        is
      case None => throw new RuntimeException(s"No default trackId field found in SFT $sft")
    }
  }

  /**
   * Configure based on query hints
   */
  def configureDynamic(sft: SimpleFeatureType,
                       filter: Option[Filter],
                       hints: Hints,
                       deduplicate: Boolean,
                       priority: Int = DEFAULT_PRIORITY): IteratorSetting = {
    val trackId = hints.getBinTrackIdField
    val geom = hints.getBinGeomField.getOrElse(sft.getGeomField)
    val dtg = hints.getBinDtgField.orElse(sft.getDtgField)
    val label = hints.getBinLabelField
    val batchSize = hints.getBinBatchSize
    val sort = hints.isBinSorting

    configure(classOf[BinAggregatingIterator], sft, filter, trackId, geom, dtg,
      label, batchSize, sort, deduplicate, priority)
  }

  /**
   * Creates an iterator config that will operate on regular kryo encoded entries
   */
  private def configure(clas: Class[_ <: BinAggregatingIterator],
                        sft: SimpleFeatureType,
                        filter: Option[Filter],
                        trackId: String,
                        geom: String,
                        dtg: Option[String],
                        label: Option[String],
                        batchSize: Int,
                        sort: Boolean,
                        deduplicate: Boolean,
                        priority: Int): IteratorSetting = {
    val is = new IteratorSetting(priority, "bin-iter", clas)
    KryoLazyAggregatingIterator.configure(is, sft, filter, deduplicate, None)
    is.addOption(BATCH_SIZE_OPT, batchSize.toString)
    is.addOption(TRACK_OPT, sft.indexOf(trackId).toString)
    is.addOption(GEOM_OPT, sft.indexOf(geom).toString)
    is.addOption(DATE_OPT, dtg.map(sft.indexOf).getOrElse(-1).toString)
    label.foreach(l => is.addOption(LABEL_OPT, sft.indexOf(l).toString))
    is.addOption(SORT_OPT, sort.toString)
    is
  }

  /**
   * Determines if the requested fields match the precomputed bin data
   */
  def canUsePrecomputedBins(sft: SimpleFeatureType, hints: Hints): Boolean = {
    sft.getBinTrackId.exists(_ == hints.getBinTrackIdField) &&
        hints.getBinGeomField.forall(_ == sft.getGeomField) &&
        hints.getBinDtgField == sft.getDtgField &&
        hints.getBinLabelField.isEmpty
  }

  /**
   * Adapts the iterator to create simple features.
   * WARNING - the same feature is re-used and mutated - the iterator stream should be operated on serially.
   */
  def kvsToFeatures(): FeatureFunction = {
    val sf = new ScalaSimpleFeature("", BIN_SFT)
    sf.setAttribute(1, zeroPoint)
    (e: Entry[Key, Value]) => {
      // set the value directly in the array, as we don't support byte arrays as properties
      // TODO GEOMESA-823 support byte arrays natively
      sf.values(BIN_ATTRIBUTE_INDEX) = e.getValue.get()
      sf
    }
  }

  /**
   * Fallback for when we can't use the aggregating iterator (for example, if the features are avro encoded).
   * Instead, do bin conversion in client.
   *
   * Only encodes one bin (or one bin line) per feature
   */
  def nonAggregatedKvsToFeatures(sft: SimpleFeatureType,
                                 hints: Hints,
                                 serializationType: SerializationType): FeatureFunction = {

    import org.locationtech.geomesa.accumulo.index.QueryHints.RichHints

    // don't use return sft from query hints, as it will be bin_sft
    val returnSft = hints.getTransformSchema.getOrElse(sft)
    val deserializer = SimpleFeatureDeserializers(returnSft, serializationType)
    val trackIdIndex = returnSft.indexOf(hints.getBinTrackIdField)
    val geomIndex = hints.getBinGeomField.map(returnSft.indexOf).getOrElse(returnSft.getGeomIndex)
    val dtgIndex= hints.getBinDtgField.map(returnSft.indexOf).getOrElse(returnSft.getDtgIndex.get)
    val labelIndexOpt= hints.getBinLabelField.map(returnSft.indexOf)

    val isPoint = returnSft.isPoints
    val isLineString = !isPoint && returnSft.isLines

    val encode: (SimpleFeature) => Array[Byte] = labelIndexOpt match {
      case None if isPoint =>
        (sf) => {
          val trackId = getTrack(sf, trackIdIndex)
          val (lat, lon) = getPointGeom(sf, geomIndex)
          val dtg = getDtg(sf, dtgIndex)
          Convert2ViewerFunction.encodeToByteArray(BasicValues(lat, lon, dtg, trackId))
        }

      case None if isLineString =>
        val buf = new ByteArrayOutputStream()
        (sf) => {
          buf.reset()
          val trackId = getTrack(sf, trackIdIndex)
          val points = getLineGeom(sf, geomIndex)
          val dtgs = getLineDtg(sf, dtgIndex)
          if (points.length != dtgs.length) {
            logger.warn(s"Mismatched geometries and dates for simple feature ${sf.getID} - skipping")
          } else {
            var i = 0
            while (i < points.length) {
              val (lat, lon) = points(i)
              Convert2ViewerFunction.encode(BasicValues(lat, lon, dtgs(i), trackId), buf)
              i += 1
            }
          }
          buf.toByteArray
        }

      case None =>
        (sf) => {
          val trackId = getTrack(sf, trackIdIndex)
          val (lat, lon) = getGenericGeom(sf, geomIndex)
          val dtg = getDtg(sf, dtgIndex)
          Convert2ViewerFunction.encodeToByteArray(BasicValues(lat, lon, dtg, trackId))
        }

      case Some(lblIndex) if isPoint =>
        (sf) => {
          val trackId = getTrack(sf, trackIdIndex)
          val (lat, lon) = getPointGeom(sf, geomIndex)
          val dtg = getDtg(sf, dtgIndex)
          val label = getLabel(sf, lblIndex)
          Convert2ViewerFunction.encodeToByteArray(ExtendedValues(lat, lon, dtg, trackId, label))
        }

      case Some(lblIndex) if isLineString =>
        val buf = new ByteArrayOutputStream()
        (sf) => {
          buf.reset()
          val trackId = getTrack(sf, trackIdIndex)
          val points = getLineGeom(sf, geomIndex)
          val dtgs = getLineDtg(sf, dtgIndex)
          val label = getLabel(sf, lblIndex)
          if (points.length != dtgs.length) {
            logger.warn(s"Mismatched geometries and dates for simple feature ${sf.getID} - skipping")
          } else {
            var i = 0
            while (i < points.length) {
              val (lat, lon) = points(i)
              Convert2ViewerFunction.encode(ExtendedValues(lat, lon, dtgs(i), trackId, label), buf)
              i += 1
            }
          }
          buf.toByteArray
        }

      case Some(lblIndex) =>
        (sf) => {
          val trackId = getTrack(sf, trackIdIndex)
          val (lat, lon) = getGenericGeom(sf, geomIndex)
          val dtg = getDtg(sf, dtgIndex)
          val label = getLabel(sf, lblIndex)
          Convert2ViewerFunction.encodeToByteArray(ExtendedValues(lat, lon, dtg, trackId, label))
        }
    }

    (e: Entry[Key, Value]) => {
      val deserialized = deserializer.deserialize(e.getValue.get())
      // set the value directly in the array, as we don't support byte arrays as properties
      new ScalaSimpleFeature(deserialized.getID, BIN_SFT, Array(encode(deserialized), zeroPoint))
    }
  }

  private def getTrack(sf: SimpleFeature, i: Int): String = {
    val t = sf.getAttribute(i)
    if (t == null) "" else t.toString
  }

  // get a single geom
  private def getPointGeom(sf: SimpleFeature, i: Int): (Float, Float) = {
    val p = sf.getAttribute(i).asInstanceOf[Point]
    (p.getY.toFloat, p.getX.toFloat)
  }

  // get a line geometry as an array of points
  private def getLineGeom(sf: SimpleFeature, i: Int): Array[(Float, Float)] = {
    val geom = sf.getAttribute(i).asInstanceOf[LineString]
    (0 until geom.getNumPoints).map(geom.getPointN).map(p => (p.getY.toFloat, p.getX.toFloat)).toArray
  }

  // get a single geom
  private def getGenericGeom(sf: SimpleFeature, i: Int): (Float, Float) = {
    val p = sf.getAttribute(i).asInstanceOf[Geometry].getCentroid
    (p.getY.toFloat, p.getX.toFloat)
  }

  // get a single date
  private def getDtg(sf: SimpleFeature, i: Int): Long = {
    val date = sf.getAttribute(i).asInstanceOf[Date]
    if (date == null) System.currentTimeMillis else date.getTime
  }

  // for line strings, we need an array of dates corresponding to the points in the line
  private def getLineDtg(sf: SimpleFeature, i: Int): Array[Long] = {
    import scala.collection.JavaConversions._
    val dates = sf.getAttribute(i).asInstanceOf[java.util.List[Date]]
    if (dates == null) Array.empty else dates.map(_.getTime).toArray
  }

  // get a label as a long
  private def getLabel(sf: SimpleFeature, i: Int): Long = {
    val lbl = sf.getAttribute(i)
    if (lbl == null) 0L else Convert2ViewerFunction.convertToLabel(lbl.toString)
  }
}

/**
 * Sorts aggregated bin arrays
 */
object BinSorter extends LazyLogging {

  /**
   * If the length of an array to be sorted is less than this
   * constant, insertion sort is used in preference to Quicksort.
   *
   * This length is 'logical' length, so the array is really binSize * length
   */
  private val INSERTION_SORT_THRESHOLD = 3

  private val swapBuffers = new ThreadLocal[Array[Byte]]() {
    override def initialValue() = Array.ofDim[Byte](24) // the larger bin size
  }

  private val priorityOrdering = new Ordering[(Array[Byte], Int)]() {
    override def compare(x: (Array[Byte], Int), y: (Array[Byte], Int)) =
      BinSorter.compare(y._1, y._2, x._1, x._2) // reverse for priority queue
  }

  /**
   * Compares two bin chunks by date
   */
  def compare(left: Array[Byte], leftOffset: Int, right: Array[Byte], rightOffset: Int): Int =
    compareIntLittleEndian(left, leftOffset + 4, right, rightOffset + 4) // offset + 4 is dtg

  /**
   * Comparison based on the integer encoding used by ByteBuffer
   * original code is in private/protected java.nio packages
   */
  private def compareIntLittleEndian(left: Array[Byte],
                                     leftOffset: Int,
                                     right: Array[Byte],
                                     rightOffset: Int): Int = {
    val l3 = left(leftOffset + 3)
    val r3 = right(rightOffset + 3)
    if (l3 < r3) {
      return -1
    } else if (l3 > r3) {
      return 1
    }
    val l2 = left(leftOffset + 2) & 0xff
    val r2 = right(rightOffset + 2) & 0xff
    if (l2 < r2) {
      return -1
    } else if (l2 > r2) {
      return 1
    }
    val l1 = left(leftOffset + 1) & 0xff
    val r1 = right(rightOffset + 1) & 0xff
    if (l1 < r1) {
      return -1
    } else if (l1 > r1) {
      return 1
    }
    val l0 = left(leftOffset) & 0xff
    val r0 = right(rightOffset) & 0xff
    if (l0 == r0) {
      0
    } else if (l0 < r0) {
      -1
    } else {
      1
    }
  }

  /**
   * Takes a sequence of (already sorted) aggregates and combines them in a final sort. Uses
   * a priority queue to compare the head element across each aggregate.
   */
  def mergeSort(aggregates: Iterator[Array[Byte]], binSize: Int): Iterator[(Array[Byte], Int)] = {
    if (aggregates.isEmpty) {
      return Iterator.empty
    }
    val queue = new scala.collection.mutable.PriorityQueue[(Array[Byte], Int)]()(priorityOrdering)
    val sizes = scala.collection.mutable.ArrayBuffer.empty[Int]
    while (aggregates.hasNext) {
      val next = aggregates.next()
      sizes.append(next.length / binSize)
      queue.enqueue((next, 0))
    }

    logger.debug(s"Got back ${queue.length} aggregates with an average size of ${sizes.sum / sizes.length}" +
        s" chunks and a median size of ${sizes.sorted.apply(sizes.length / 2)} chunks")

    new Iterator[(Array[Byte], Int)] {
      override def hasNext = queue.nonEmpty
      override def next() = {
        val (aggregate, offset) = queue.dequeue()
        if (offset < aggregate.length - binSize) {
          queue.enqueue((aggregate, offset + binSize))
        }
        (aggregate, offset)
      }
    }
  }

  /**
   * Performs a merge sort into a new byte array
   */
  def mergeSort(left: Array[Byte], right: Array[Byte], binSize: Int): Array[Byte] = {
    if (left.length == 0) {
      return right
    } else if (right.length == 0) {
      return left
    }
    val result = Array.ofDim[Byte](left.length + right.length)
    var (leftIndex, rightIndex, resultIndex) = (0, 0, 0)

    while (leftIndex < left.length && rightIndex < right.length) {
      if (compare(left, leftIndex, right, rightIndex) > 0) {
        System.arraycopy(right, rightIndex, result, resultIndex, binSize)
        rightIndex += binSize
      } else {
        System.arraycopy(left, leftIndex, result, resultIndex, binSize)
        leftIndex += binSize
      }
      resultIndex += binSize
    }
    while (leftIndex < left.length) {
      System.arraycopy(left, leftIndex, result, resultIndex, binSize)
      leftIndex += binSize
      resultIndex += binSize
    }
    while (rightIndex < right.length) {
      System.arraycopy(right, rightIndex, result, resultIndex, binSize)
      rightIndex += binSize
      resultIndex += binSize
    }
    result
  }

  /**
   * Sorts the specified range of the array by Dual-Pivot Quicksort.
   * Modified version of java's DualPivotQuicksort
   *
   * @param bytes the array to be sorted
   * @param left the index of the first element, inclusive, to be sorted
   * @param right the index of the last element, inclusive, to be sorted
   */
  def quickSort(bytes: Array[Byte], left: Int, right: Int, binSize: Int): Unit =
    quickSort(bytes, left, right, binSize, leftmost = true)

  /**
   * Optimized for non-leftmost insertion sort
   */
  def quickSort(bytes: Array[Byte], left: Int, right: Int, binSize: Int, leftmost: Boolean): Unit = {

    val length = (right + binSize - left) / binSize

    if (length < INSERTION_SORT_THRESHOLD) {
      // Use insertion sort on tiny arrays
      if (leftmost) {
        // Traditional (without sentinel) insertion sort is used in case of the leftmost part
        var i = left + binSize
        while (i <= right) {
          var j = i
          val ai = getThreadLocalChunk(bytes, i, binSize)
          while (j > left && compare(bytes, j - binSize, ai, 0) > 0) {
            System.arraycopy(bytes, j - binSize, bytes, j, binSize)
            j -= binSize
          }
          if (j != i) {
            // we don't need to copy if nothing moved
            System.arraycopy(ai, 0, bytes, j, binSize)
          }
          i += binSize
        }
      } else {
        // optimized insertions sort when we know we have 'sentinel' elements to the left
        /*
         * Every element from adjoining part plays the role
         * of sentinel, therefore this allows us to avoid the
         * left range check on each iteration. Moreover, we use
         * the more optimized algorithm, so called pair insertion
         * sort, which is faster (in the context of Quicksort)
         * than traditional implementation of insertion sort.
         */
        // Skip the longest ascending sequence
        var i = left
        do {
          if (i >= right) {
            return
          }
        } while ({ i += binSize; compare(bytes, i , bytes, i - binSize) >= 0 })

        val a1 = Array.ofDim[Byte](binSize)
        val a2 = Array.ofDim[Byte](binSize)

        var k = i
        while ({ i += binSize; i } <= right) {
          if (compare(bytes, k, bytes, i) < 0) {
            System.arraycopy(bytes, k, a2, 0, binSize)
            System.arraycopy(bytes, i, a1, 0, binSize)
          } else {
            System.arraycopy(bytes, k, a1, 0, binSize)
            System.arraycopy(bytes, i, a2, 0, binSize)
          }
          while ({ k -= binSize; compare(a1, 0, bytes, k) < 0 }) {
            System.arraycopy(bytes, k, bytes, k + 2 * binSize, binSize)
          }
          k += binSize
          System.arraycopy(a1, 0, bytes, k + binSize, binSize)
          while ({ k -= binSize; compare(a2, 0, bytes, k) < 0 }) {
            System.arraycopy(bytes, k, bytes, k + binSize, binSize)
          }
          System.arraycopy(a2, 0, bytes, k + binSize, binSize)

          i += binSize
          k = i
        }

        var j = right
        val last = getThreadLocalChunk(bytes, j, binSize)
        while ({ j -= binSize; compare(last, 0, bytes, j) < 0 }) {
          System.arraycopy(bytes, j, bytes, j + binSize, binSize)
        }
        System.arraycopy(last, 0, bytes, j + binSize, binSize)
      }
      return
    }

    /*
     * Sort five evenly spaced elements around (and including) the
     * center element in the range. These elements will be used for
     * pivot selection as described below. The choice for spacing
     * these elements was empirically determined to work well on
     * a wide variety of inputs.
     */
    val seventh = (length / 7) * binSize

    val e3 = (((left + right) / binSize) / 2) * binSize // The midpoint
    val e2 = e3 - seventh
    val e1 = e2 - seventh
    val e4 = e3 + seventh
    val e5 = e4 + seventh

    def swap(left: Int, right: Int) = {
      val chunk = getThreadLocalChunk(bytes, left, binSize)
      System.arraycopy(bytes, right, bytes, left, binSize)
      System.arraycopy(chunk, 0, bytes, right, binSize)
    }

    // Sort these elements using insertion sort
    if (compare(bytes, e2, bytes, e1) < 0) { swap(e2, e1) }

    if (compare(bytes, e3, bytes, e2) < 0) { swap(e3, e2)
      if (compare(bytes, e2, bytes, e1) < 0) { swap(e2, e1) }
    }
    if (compare(bytes, e4, bytes, e3) < 0) { swap(e4, e3)
      if (compare(bytes, e3, bytes, e2) < 0) { swap(e3, e2)
        if (compare(bytes, e2, bytes, e1) < 0) {swap(e2, e1) }
      }
    }
    if (compare(bytes, e5, bytes, e4) < 0) { swap(e5, e4)
      if (compare(bytes, e4, bytes, e3) < 0) { swap(e4, e3)
        if (compare(bytes, e3, bytes, e2) < 0) { swap(e3, e2)
          if (compare(bytes, e2, bytes, e1) < 0) { swap(e2, e1) }
        }
      }
    }

    // Pointers
    var less  = left  // The index of the first element of center part
    var great = right // The index before the first element of right part

    if (compare(bytes, e1, bytes, e2) != 0 && compare(bytes, e2, bytes, e3) != 0 &&
        compare(bytes, e3, bytes, e4) != 0 && compare(bytes, e4, bytes, e5) != 0 ) {
      /*
       * Use the second and fourth of the five sorted elements as pivots.
       * These values are inexpensive approximations of the first and
       * second terciles of the array. Note that pivot1 <= pivot2.
       */
      val pivot1 = Array.ofDim[Byte](binSize)
      System.arraycopy(bytes, e2, pivot1, 0, binSize)
      val pivot2 = Array.ofDim[Byte](binSize)
      System.arraycopy(bytes, e4, pivot2, 0, binSize)

      /*
       * The first and the last elements to be sorted are moved to the
       * locations formerly occupied by the pivots. When partitioning
       * is complete, the pivots are swapped back into their final
       * positions, and excluded from subsequent sorting.
       */
      System.arraycopy(bytes, left, bytes, e2, binSize)
      System.arraycopy(bytes, right, bytes, e4, binSize)

      // Skip elements, which are less or greater than pivot values.
      while ({ less += binSize; compare(bytes, less, pivot1, 0) < 0 }) {}
      while ({ great -= binSize; compare(bytes, great, pivot2, 0) > 0 }) {}

      /*
       * Partitioning:
       *
       *   left part           center part                   right part
       * +--------------------------------------------------------------+
       * |  < pivot1  |  pivot1 <= && <= pivot2  |    ?    |  > pivot2  |
       * +--------------------------------------------------------------+
       *               ^                          ^       ^
       *               |                          |       |
       *              less                        k     great
       *
       * Invariants:
       *
       *              all in (left, less)   < pivot1
       *    pivot1 <= all in [less, k)     <= pivot2
       *              all in (great, right) > pivot2
       *
       * Pointer k is the first index of ?-part.
       */

      var k = less - binSize
      var loop = true
      while (loop && { k += binSize; k } <= great) {
        val ak = getThreadLocalChunk(bytes, k, binSize)
        if (compare(ak, 0, pivot1, 0) < 0) { // Move a[k] to left part
          System.arraycopy(bytes, less, bytes, k, binSize)
          System.arraycopy(ak, 0, bytes, less, binSize)
          less += binSize
        } else if (compare(ak, 0, pivot2, 0) > 0) { // Move a[k] to right part
          while (loop && compare(bytes, great, pivot2, 0) > 0) {
            if (great == k) {
              loop = false
            }
            great -= binSize
          }
          if (loop) {
            if (compare(bytes, great, pivot1, 0) < 0) { // a[great] <= pivot2
              System.arraycopy(bytes, less, bytes, k, binSize)
              System.arraycopy(bytes, great, bytes, less, binSize)
              less += binSize
            } else { // pivot1 <= a[great] <= pivot2
              System.arraycopy(bytes, great, bytes, k, binSize)
            }
            System.arraycopy(ak, 0, bytes, great, binSize)
            great -= binSize
          }
        }
      }

      // Swap pivots into their final positions
      System.arraycopy(bytes, less - binSize, bytes, left, binSize)
      System.arraycopy(pivot1, 0, bytes, less - binSize, binSize)
      System.arraycopy(bytes, great + binSize, bytes, right, binSize)
      System.arraycopy(pivot2, 0, bytes, great + binSize, binSize)

      // Sort left and right parts recursively, excluding known pivots
      quickSort(bytes, left, less - 2 * binSize, binSize, leftmost)
      quickSort(bytes, great + 2 * binSize, right, binSize, leftmost = false)

      /*
       * If center part is too large (comprises > 4/7 of the array),
       * swap internal pivot values to ends.
       */
      if (less < e1 && e5 < great) {

        // Skip elements, which are equal to pivot values.
        while (compare(bytes, less, pivot1, 0) == 0) { less += binSize }
        while (compare(bytes, great, pivot2, 0) == 0) { great -= binSize }

        /*
         * Partitioning:
         *
         *   left part         center part                  right part
         * +----------------------------------------------------------+
         * | == pivot1 |  pivot1 < && < pivot2  |    ?    | == pivot2 |
         * +----------------------------------------------------------+
         *              ^                        ^       ^
         *              |                        |       |
         *             less                      k     great
         *
         * Invariants:
         *
         *              all in (*,  less) == pivot1
         *     pivot1 < all in [less,  k)  < pivot2
         *              all in (great, *) == pivot2
         *
         * Pointer k is the first index of ?-part.
         */
        var k = less - binSize
        loop = true
        while (loop && { k += binSize; k } <= great) {
          val ak = getThreadLocalChunk(bytes, k, binSize)
          if (compare(ak, 0, pivot1, 0) == 0) { // Move a[k] to left part
            System.arraycopy(bytes, less, bytes, k, binSize)
            System.arraycopy(ak, 0, bytes, less, binSize)
            less += binSize
          } else if (compare(ak, 0, pivot2, 0) == 0) { // Move a[k] to right part
            while (loop && compare(bytes, great, pivot2, 0) == 0) {
              if (great == k) {
                loop = false
              }
              great -= binSize
            }
            if (loop) {
              if (compare(bytes, great, pivot1, 0) == 0) { // a[great] < pivot2
                System.arraycopy(bytes, less, bytes, k, binSize)
                System.arraycopy(bytes, great, bytes, less, binSize)
                less += binSize
              } else { // pivot1 < a[great] < pivot2
                System.arraycopy(bytes, great, bytes, k, binSize)
              }
              System.arraycopy(ak, 0, bytes, great, binSize)
              great -= binSize
            }
          }
        }
      }

      // Sort center part recursively
      quickSort(bytes, less, great, binSize, leftmost = false)
    } else { // Partitioning with one pivot

      /*
       * Use the third of the five sorted elements as pivot.
       * This value is inexpensive approximation of the median.
       */
      val pivot = Array.ofDim[Byte](binSize)
      System.arraycopy(bytes, e3, pivot, 0, binSize)

      /*
       * Partitioning degenerates to the traditional 3-way
       * (or "Dutch National Flag") schema:
       *
       *   left part    center part              right part
       * +-------------------------------------------------+
       * |  < pivot  |   == pivot   |     ?    |  > pivot  |
       * +-------------------------------------------------+
       *              ^              ^        ^
       *              |              |        |
       *             less            k      great
       *
       * Invariants:
       *
       *   all in (left, less)   < pivot
       *   all in [less, k)     == pivot
       *   all in (great, right) > pivot
       *
       * Pointer k is the first index of ?-part.
       */
      var k = less
      var loop = true
      while (loop && k <= great) {
        val comp = compare(bytes, k, pivot, 0)
        if (comp != 0) {
          val ak = getThreadLocalChunk(bytes, k, binSize)
          if (comp < 0) { // Move a[k] to left part
            System.arraycopy(bytes, less, bytes, k, binSize)
            System.arraycopy(ak, 0, bytes, less, binSize)
            less += binSize
          } else { // a[k] > pivot - Move a[k] to right part
            while (loop && compare(bytes, great, pivot, 0) > 0) {
              if (k == great) {
                loop = false
              }
              great -= binSize
            }
            if (loop) {
              if (compare(bytes, great, pivot, 0) < 0) { // a[great] <= pivot
                System.arraycopy(bytes, less, bytes, k, binSize)
                System.arraycopy(bytes, great, bytes, less, binSize)
                less += binSize
              } else { // a[great] == pivot
                System.arraycopy(bytes, great, bytes, k, binSize)
              }
              System.arraycopy(ak, 0, bytes, great, binSize)
              great -= binSize
            }
          }
        }
        k += binSize
      }

      /*
       * Sort left and right parts recursively.
       * All elements from center part are equal
       * and, therefore, already sorted.
       */
      quickSort(bytes, left, less - binSize, binSize, leftmost)
      quickSort(bytes, great + binSize, right, binSize, leftmost = false)
    }
  }

  // take care - uses thread-local state
  private def getThreadLocalChunk(bytes: Array[Byte], offset: Int, binSize: Int): Array[Byte] = {
    val chunk = swapBuffers.get()
    System.arraycopy(bytes, offset, chunk, 0, binSize)
    chunk
  }
}<|MERGE_RESOLUTION|>--- conflicted
+++ resolved
@@ -12,10 +12,6 @@
 import java.nio.{ByteBuffer, ByteOrder}
 import java.util.Date
 import java.util.Map.Entry
-<<<<<<< HEAD
-import java.util.{Date, Map => jMap}
-=======
->>>>>>> 4d680dce
 
 import com.typesafe.scalalogging.LazyLogging
 import com.vividsolutions.jts.geom._
@@ -35,12 +31,6 @@
 import org.locationtech.geomesa.utils.text.WKTUtils
 import org.opengis.feature.simple.{SimpleFeature, SimpleFeatureType}
 import org.opengis.filter.Filter
-<<<<<<< HEAD
-
-import scala.collection.JavaConverters._
-import scala.collection._
-=======
->>>>>>> 4d680dce
 
 /**
  * Iterator that computes and aggregates 'bin' entries
@@ -57,20 +47,10 @@
   var sort: Boolean = false
 
   var batchSize: Int = -1
-  val result: ByteBufferResult = new ByteBufferResult(null)
 
   var writeBin: (KryoBufferSimpleFeature, ByteBuffer) => Unit = null
 
-<<<<<<< HEAD
-  override def init(src: SortedKeyValueIterator[Key, Value],
-                    jOptions: jMap[String, String],
-                    env: IteratorEnvironment): Unit = {
-    super.init(src, jOptions, env)
-    val options = jOptions.asScala
-
-=======
   override def init(options: Map[String, String]): ByteBufferResult = {
->>>>>>> 4d680dce
     geomIndex = options(GEOM_OPT).toInt
     dtgIndex = options(DATE_OPT).toInt
     trackIndex = options(TRACK_OPT).toInt
@@ -79,15 +59,6 @@
     binSize = if (labelIndex == -1) 16 else 24
     sort = options(SORT_OPT).toBoolean
 
-<<<<<<< HEAD
-    batchSize = options(BATCH_SIZE_OPT).toInt * binSize
-    // avoid re-allocating the buffer if possible
-    if (result.buffer == null || result.buffer.capacity != batchSize) {
-      result.buffer = ByteBuffer.wrap(Array.ofDim(batchSize)).order(ByteOrder.LITTLE_ENDIAN)
-    }
-
-=======
->>>>>>> 4d680dce
     // derive the bin values from the features
     writeBin = if (sft.isPoints) {
       if (labelIndex == -1) writePoint else writePointWithLabel
@@ -96,29 +67,17 @@
     } else {
       if (labelIndex == -1) writeGeometry else writeGeometryWithLabel
     }
-<<<<<<< HEAD
+    batchSize = options(BATCH_SIZE_OPT).toInt * binSize
+
+    new ByteBufferResult(ByteBuffer.wrap(Array.ofDim(batchSize)).order(ByteOrder.LITTLE_ENDIAN))
   }
 
   override def notFull(result: ByteBufferResult): Boolean = result.buffer.position < batchSize
 
-  override def newResult() = result
 
   override def aggregateResult(sf: SimpleFeature, result: ByteBufferResult): Unit =
     writeBin(sf.asInstanceOf[KryoBufferSimpleFeature], result.buffer)
 
-=======
-    batchSize = options(BATCH_SIZE_OPT).toInt * binSize
-
-    new ByteBufferResult(ByteBuffer.wrap(Array.ofDim(batchSize)).order(ByteOrder.LITTLE_ENDIAN))
-  }
-
-  override def notFull(result: ByteBufferResult): Boolean = result.buffer.position < batchSize
-
-
-  override def aggregateResult(sf: SimpleFeature, result: ByteBufferResult): Unit =
-    writeBin(sf.asInstanceOf[KryoBufferSimpleFeature], result.buffer)
-
->>>>>>> 4d680dce
   override def encodeResult(result: ByteBufferResult): Array[Byte] = {
     val bytes = result.buffer.array()
     if (sort) {
@@ -224,16 +183,7 @@
 
   var decodeBin: (Array[Byte]) => SimpleFeature = null
 
-<<<<<<< HEAD
-  override def init(src: SortedKeyValueIterator[Key, Value],
-                    jOptions: jMap[String, String],
-                    env: IteratorEnvironment): Unit = {
-    super.init(src, jOptions, env)
-    val options = jOptions.asScala
-
-=======
   override def init(options: Map[String, String]): ByteBufferResult = {
->>>>>>> 4d680dce
     val filt = options.contains(KryoLazyAggregatingIterator.CQL_OPT)
     val dedupe = options.contains(KryoLazyAggregatingIterator.DUPE_OPT)
 
@@ -254,10 +204,7 @@
         sf
       }
     }
-<<<<<<< HEAD
-=======
     super.init(options)
->>>>>>> 4d680dce
   }
 
   override def decode(value: Array[Byte]): SimpleFeature = decodeBin(value)
