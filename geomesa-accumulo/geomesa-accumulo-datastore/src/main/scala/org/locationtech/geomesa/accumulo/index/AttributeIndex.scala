/***********************************************************************
 * Copyright (c) 2013-2017 Commonwealth Computer Research, Inc.
 * All rights reserved. This program and the accompanying materials
 * are made available under the terms of the Apache License, Version 2.0
 * which accompanies this distribution and is available at
 * http://www.opensource.org/licenses/apache2.0.php.
 ***********************************************************************/

package org.locationtech.geomesa.accumulo.index

import java.util.Map.Entry

import com.google.common.collect.ImmutableSortedSet
import org.apache.accumulo.core.client.IteratorSetting
import org.apache.accumulo.core.data.{Key, Mutation, Range, Value}
import org.apache.hadoop.io.Text
import org.geotools.factory.Hints
import org.geotools.feature.simple.SimpleFeatureTypeBuilder
import org.locationtech.geomesa.accumulo.AccumuloFilterStrategyType
import org.locationtech.geomesa.accumulo.data._
import org.locationtech.geomesa.accumulo.index.AccumuloAttributeIndex.{AttributeSplittable, JoinScanConfig}
import org.locationtech.geomesa.accumulo.index.AccumuloIndexAdapter.ScanConfig
import org.locationtech.geomesa.accumulo.index.AccumuloQueryPlan.JoinFunction
import org.locationtech.geomesa.accumulo.index.encoders.IndexValueEncoder
import org.locationtech.geomesa.accumulo.iterators._
import org.locationtech.geomesa.features.SerializationType
import org.locationtech.geomesa.filter.{FilterHelper, andOption, partitionPrimarySpatials, partitionPrimaryTemporals}
import org.locationtech.geomesa.index.api.{FilterStrategy, QueryPlan}
import org.locationtech.geomesa.index.index.AttributeIndex
<<<<<<< HEAD
import org.locationtech.geomesa.index.iterators.{ArrowBatchScan, StatsScan}
=======
>>>>>>> 1fc99ee3
import org.locationtech.geomesa.index.stats.GeoMesaStats
import org.locationtech.geomesa.utils.collection.CloseableIterator
import org.locationtech.geomesa.utils.geotools.RichAttributeDescriptors.RichAttributeDescriptor
import org.locationtech.geomesa.utils.index.{IndexMode, VisibilityLevel}
import org.locationtech.geomesa.utils.stats.IndexCoverage.IndexCoverage
import org.locationtech.geomesa.utils.stats.{Cardinality, IndexCoverage, Stat}
import org.opengis.feature.simple.{SimpleFeature, SimpleFeatureType}
import org.opengis.filter.Filter

import scala.util.Try

case object AttributeIndex extends AccumuloAttributeIndex {
  override val version: Int = 6
}

// secondary z-index
trait AccumuloAttributeIndex extends AccumuloFeatureIndex with AccumuloIndexAdapter
    with AttributeIndex[AccumuloDataStore, AccumuloFeature, Mutation, Range, ScanConfig] with AttributeSplittable {

  import scala.collection.JavaConversions._

  type ScanConfigFn = (SimpleFeatureType, Option[Filter], Option[(String, SimpleFeatureType)]) => ScanConfig

  override val serializedWithId: Boolean = false

  override val hasPrecomputedBins: Boolean = false

  // hook to allow for not returning join plans
  val AllowJoinPlans: ThreadLocal[Boolean] = new ThreadLocal[Boolean] {
    override def initialValue: Boolean = true
  }

  override def configureSplits(sft: SimpleFeatureType, ds: AccumuloDataStore): Unit = {
    import scala.collection.JavaConversions._
    val table = getTableName(sft.getTypeName, ds)
    val splits = getSplits(sft).map(new Text(_)).toSet -- ds.tableOps.listSplits(table)
    if (splits.nonEmpty) {
      ds.tableOps.addSplits(table, ImmutableSortedSet.copyOf(splits.toArray))
    }
  }

  override def writer(sft: SimpleFeatureType, ds: AccumuloDataStore): (AccumuloFeature) => Seq[Mutation] = {
    val getRows = getRowKeys(sft, lenient = false)
    val coverages = sft.getAttributeDescriptors.map(_.getIndexCoverage()).toArray
    (wf) => getRows(wf).map { case (i, r) => createInsert(r, wf, coverages(i)) }
  }

  override def remover(sft: SimpleFeatureType, ds: AccumuloDataStore): (AccumuloFeature) => Seq[Mutation] = {
    val getRows = getRowKeys(sft, lenient = true)
    val coverages = sft.getAttributeDescriptors.map(_.getIndexCoverage()).toArray
    (wf) => getRows(wf).map { case (i, r) => createDelete(r, wf, coverages(i)) }
  }

  protected def createInsert(row: Array[Byte], feature: AccumuloFeature, coverage: IndexCoverage): Mutation = {
    val mutation = new Mutation(row)
    val values = coverage match {
      case IndexCoverage.FULL => feature.fullValues
      case IndexCoverage.JOIN => feature.indexValues
    }
    values.foreach(v => mutation.put(v.cf, v.cq, v.vis, v.value))
    mutation
  }

  protected def createDelete(row: Array[Byte], feature: AccumuloFeature, coverage: IndexCoverage): Mutation = {
    val mutation = new Mutation(row)
    val values = coverage match {
      case IndexCoverage.FULL => feature.fullValues
      case IndexCoverage.JOIN => feature.indexValues
    }
    values.foreach(v => mutation.putDelete(v.cf, v.cq, v.vis))
    mutation
  }

  // we've overridden createInsert so this shouldn't be called, but it's still
  // part of the API so we can't remove it
  override protected def createInsert(row: Array[Byte], feature: AccumuloFeature): Mutation =
    throw new NotImplementedError("Should be using enhanced version with IndexCoverage")

  // we've overridden createDelete so this shouldn't be called, but it's still
  // part of the API so we can't remove it
  override protected def createDelete(row: Array[Byte], feature: AccumuloFeature): Mutation =
    throw new NotImplementedError("Should be using enhanced version with IndexCoverage")

  override protected def hasDuplicates(sft: SimpleFeatureType, filter: Option[Filter]): Boolean = {
    filter match {
      case None => false
      case Some(f) => FilterHelper.propertyNames(f, sft).exists(p => sft.getDescriptor(p).isMultiValued)
    }
  }

  override def getFilterStrategy(sft: SimpleFeatureType,
                                 filter: Filter,
                                 transform: Option[SimpleFeatureType]): Seq[AccumuloFilterStrategyType] = {
    import org.locationtech.geomesa.utils.geotools.RichAttributeDescriptors.RichAttributeDescriptor

    val strategies = super.getFilterStrategy(sft, filter, transform)
    // verify that it's ok to return join plans, and filter them out if not
    if (AllowJoinPlans.get) { strategies } else {
      strategies.filterNot { strategy =>
        val attributes = strategy.primary.toSeq.flatMap(FilterHelper.propertyNames(_, sft))
        val joins = attributes.filter(sft.getDescriptor(_).getIndexCoverage() == IndexCoverage.JOIN)
        joins.exists(AccumuloAttributeIndex.requiresJoin(sft, _, strategy.secondary, transform))
      }
    }
  }

  override protected def scanPlan(sft: SimpleFeatureType,
                                  ds: AccumuloDataStore,
                                  filter: FilterStrategy[AccumuloDataStore, AccumuloFeature, Mutation],
                                  config: ScanConfig): QueryPlan[AccumuloDataStore, AccumuloFeature, Mutation] = {
    if (config.ranges.isEmpty) { EmptyPlan(filter) } else {
      config match {
        case c: JoinScanConfig => joinScanPlan(sft, ds, filter, c)
        case c => super.scanPlan(sft, ds, filter, config)
      }
    }
  }

  override protected def scanConfig(sft: SimpleFeatureType,
                                    ds: AccumuloDataStore,
                                    filter: FilterStrategy[AccumuloDataStore, AccumuloFeature, Mutation],
                                    ranges: Seq[Range],
                                    ecql: Option[Filter],
                                    hints: Hints): ScanConfig = {
    val primary = filter.primary.getOrElse {
      throw new IllegalStateException("Attribute index does not support Filter.INCLUDE")
    }
    val attributes = FilterHelper.propertyNames(primary, sft)
    // ensure we only have 1 prop we're working on
    if (attributes.length != 1) {
      throw new IllegalStateException(s"Expected one attribute in filter, got: ${attributes.mkString(", ")}")
    }

    val attribute = attributes.head
    val descriptor = sft.getDescriptor(attribute)

    descriptor.getIndexCoverage() match {
      case IndexCoverage.FULL => super.scanConfig(sft, ds, filter, ranges, ecql, hints)
      case IndexCoverage.JOIN => joinCoverageConfig(sft, ds, filter, ranges, ecql, attribute, hints)
      case coverage => throw new IllegalStateException(s"Expected index coverage, got $coverage")
    }
  }

  private def joinCoverageConfig(sft: SimpleFeatureType,
                                 ds: AccumuloDataStore,
                                 filter: FilterStrategy[AccumuloDataStore, AccumuloFeature, Mutation],
                                 ranges: Seq[Range],
                                 ecql: Option[Filter],
                                 attribute: String,
                                 hints: Hints): ScanConfig = {
    import org.locationtech.geomesa.index.conf.QueryHints.RichHints
    import org.locationtech.geomesa.utils.geotools.RichSimpleFeatureType.RichSimpleFeatureType

    val dedupe = hasDuplicates(sft, filter.primary)
    val cf = AccumuloFeatureIndex.IndexColumnFamily

    val indexSft = IndexValueEncoder.getIndexSft(sft)
    val transform = hints.getTransformSchema
    val sampling = hints.getSampling

    def visibilityIter(schema: SimpleFeatureType): Seq[IteratorSetting] = sft.getVisibilityLevel match {
      case VisibilityLevel.Feature   => Seq.empty
      case VisibilityLevel.Attribute => Seq(KryoVisibilityRowEncoder.configure(schema))
    }

    // query against the attribute table
    val singleAttrValueOnlyConfig: ScanConfigFn = (schema, ecql, transform) => {
      val iter = KryoLazyFilterTransformIterator.configure(schema, this, ecql, transform, sampling)
      val iters = visibilityIter(schema) ++ iter.toSeq
      // need to use transform to convert key/values if it's defined
      val kvsToFeatures = entriesToFeatures(sft, transform.map(_._2).getOrElse(schema))
      ScanConfig(ranges, cf, iters, kvsToFeatures, None, dedupe)
    }

    if (hints.isBinQuery) {
      // check to see if we can execute against the index values
      if (indexSft.indexOf(hints.getBinTrackIdField) != -1 &&
          hints.getBinGeomField.forall(indexSft.indexOf(_) != -1) &&
          hints.getBinLabelField.forall(indexSft.indexOf(_) != -1) &&
          ecql.forall(IteratorTrigger.supportsFilter(indexSft, _))) {
        val iter = BinAggregatingIterator.configureDynamic(indexSft, this, ecql, hints, dedupe)
        val iters = visibilityIter(indexSft) :+ iter
        val kvsToFeatures = BinAggregatingIterator.kvsToFeatures()
        ScanConfig(ranges, cf, iters, kvsToFeatures, None, duplicates = false)
      } else {
        // have to do a join against the record table
        joinConfig(ds, sft, indexSft, filter, ecql, hints, dedupe, singleAttrValueOnlyConfig)
      }
    } else if (hints.isArrowQuery) {
      // check to see if we can execute against the index values
      if (IteratorTrigger.canUseAttrIdxValues(sft, ecql, transform)) {
        val (iter, reduce) = ArrowIterator.configure(indexSft, this, ds.stats, filter.filter, ecql, hints, dedupe)
        val iters = visibilityIter(indexSft) :+ iter
        ScanConfig(ranges, cf, iters, ArrowIterator.kvsToFeatures(), Some(reduce), duplicates = false)
      } else if (IteratorTrigger.canUseAttrKeysPlusValues(attribute, sft, ecql, transform)) {
        val transformSft = transform.getOrElse {
          throw new IllegalStateException("Must have a transform for attribute key plus value scan")
        }
        hints.clearTransforms() // clear the transforms as we've already accounted for them
        // note: ECQL is handled below, so we don't pass it to the arrow iter here
        val (iter, reduce) = ArrowIterator.configure(transformSft, this, ds.stats, filter.filter, None, hints, dedupe)
        val indexValueIter = AttributeIndexValueIterator.configure(this, indexSft, transformSft, attribute, ecql)
        val iters = visibilityIter(indexSft) :+ indexValueIter :+ iter
        ScanConfig(ranges, cf, iters, ArrowIterator.kvsToFeatures(), Some(reduce), duplicates = false)
      } else {
        // have to do a join against the record table
        joinConfig(ds, sft, indexSft, filter, ecql, hints, dedupe, singleAttrValueOnlyConfig)
      }
    } else if (hints.isDensityQuery) {
      // noinspection ExistsEquals
      // check to see if we can execute against the index values
      val weightIsAttribute = hints.getDensityWeight.exists(_ == attribute)
      if (ecql.forall(IteratorTrigger.supportsFilter(indexSft, _)) &&
          (weightIsAttribute || hints.getDensityWeight.forall(indexSft.indexOf(_) != -1))) {
        val visIter = visibilityIter(indexSft)
        val iters = if (weightIsAttribute) {
          // create a transform sft with the attribute added
          val transform = {
            val builder = new SimpleFeatureTypeBuilder()
            builder.setNamespaceURI(null: String)
            builder.setName(indexSft.getTypeName + "--attr")
            builder.setAttributes(indexSft.getAttributeDescriptors)
            builder.add(sft.getDescriptor(attribute))
            if (indexSft.getGeometryDescriptor != null) {
              builder.setDefaultGeometry(indexSft.getGeometryDescriptor.getLocalName)
            }
            builder.setCRS(indexSft.getCoordinateReferenceSystem)
            val tmp = builder.buildFeatureType()
            tmp.getUserData.putAll(indexSft.getUserData)
            tmp
          }
          // priority needs to be between vis iter (21) and density iter (25)
          val keyValueIter = KryoAttributeKeyValueIterator.configure(this, transform, attribute, 23)
          val densityIter = KryoLazyDensityIterator.configure(transform, this, ecql, hints, dedupe)
          visIter :+ keyValueIter :+ densityIter
        } else {
          visIter :+ KryoLazyDensityIterator.configure(indexSft, this, ecql, hints, dedupe)
        }
        val kvsToFeatures = KryoLazyDensityIterator.kvsToFeatures()
        ScanConfig(ranges, cf, iters, kvsToFeatures, None, duplicates = false)
      } else {
        // have to do a join against the record table
        joinConfig(ds, sft, indexSft, filter, ecql, hints, dedupe, singleAttrValueOnlyConfig)
      }
    } else if (hints.isStatsQuery) {
      // check to see if we can execute against the index values
      if (Try(Stat(indexSft, hints.getStatsQuery)).isSuccess &&
          ecql.forall(IteratorTrigger.supportsFilter(indexSft, _)) &&
          transform.forall(IteratorTrigger.supportsTransform(indexSft, _))) {
        val iter = KryoLazyStatsIterator.configure(indexSft, this, ecql, hints, dedupe)
        val iters = visibilityIter(indexSft) :+ iter
        val kvsToFeatures = KryoLazyStatsIterator.kvsToFeatures()
        val reduce = Some(AccumuloAttributeIndex.reduceAttributeStats(sft, indexSft, transform, hints))
        ScanConfig(ranges, cf, iters, kvsToFeatures, reduce, duplicates = false)
      } else {
        // have to do a join against the record table
        joinConfig(ds, sft, indexSft, filter, ecql, hints, dedupe, singleAttrValueOnlyConfig)
      }
    } else if (IteratorTrigger.canUseAttrIdxValues(sft, ecql, transform)) {
      // we can use the index value
      // transform has to be non-empty to get here and can only include items
      // in the index value (not the index keys aka the attribute indexed)
      singleAttrValueOnlyConfig(indexSft, ecql, hints.getTransform)
    } else if (IteratorTrigger.canUseAttrKeysPlusValues(attribute, sft, ecql, transform)) {
      // we can use the index PLUS the value
      val plan = singleAttrValueOnlyConfig(indexSft, ecql, hints.getTransform)
      val transformSft = hints.getTransformSchema.getOrElse {
        throw new IllegalStateException("Must have a transform for attribute key plus value scan")
      }
      // make sure we set table sharing - required for the iterator
      transformSft.setTableSharing(sft.isTableSharing)
      plan.copy(iterators = plan.iterators :+ KryoAttributeKeyValueIterator.configure(this, transformSft, attribute))
    } else {
      // have to do a join against the record table
      joinConfig(ds, sft, indexSft, filter, ecql, hints, dedupe, singleAttrValueOnlyConfig)
    }
  }

  /**
    * Gets a query plan comprised of a join against the record table. This is the slowest way to
    * execute a query, so we avoid it if possible.
    */
  private def joinConfig(ds: AccumuloDataStore,
                        sft: SimpleFeatureType,
                        indexSft: SimpleFeatureType,
                        filter: AccumuloFilterStrategyType,
                        ecql: Option[Filter],
                        hints: Hints,
                        hasDupes: Boolean,
                        attributePlan: ScanConfigFn): JoinScanConfig = {
    import AccumuloFeatureIndex.{AttributeColumnFamily, FullColumnFamily}
    import org.locationtech.geomesa.filter.ff
    import org.locationtech.geomesa.index.conf.QueryHints.RichHints
    import org.locationtech.geomesa.utils.geotools.RichSimpleFeatureType.RichSimpleFeatureType

    // break out the st filter to evaluate against the attribute table
    val (stFilter, ecqlFilter) = ecql.map { f =>
      val (geomFilters, otherFilters) = partitionPrimarySpatials(f, sft)
      val (temporalFilters, nonSTFilters) = partitionPrimaryTemporals(otherFilters, sft)
      (andOption(geomFilters ++ temporalFilters), andOption(nonSTFilters))
    }.getOrElse((None, None))

    // the scan against the attribute table
    val attributeScan = attributePlan(indexSft, stFilter, None)

    // apply any secondary filters or transforms against the record table
    val recordIndex = {
      val indices = AccumuloFeatureIndex.indices(sft, IndexMode.Read)
      indices.find(AccumuloFeatureIndex.RecordIndices.contains).getOrElse {
        throw new RuntimeException("Record index does not exist for join query")
      }
    }
    val (recordIter, reduce, kvsToFeatures) = if (hints.isArrowQuery) {
      val (iter, reduce) = ArrowIterator.configure(sft, recordIndex, ds.stats, filter.filter, ecqlFilter, hints, deduplicate = false)
      (Seq(iter), Some(reduce), ArrowIterator.kvsToFeatures())
    } else if (hints.isStatsQuery) {
      val iter = KryoLazyStatsIterator.configure(sft, recordIndex, ecqlFilter, hints, deduplicate = false)
      val reduce = KryoLazyStatsUtils.reduceFeatures(sft, hints)(_)
      (Seq(iter), Some(reduce), KryoLazyStatsIterator.kvsToFeatures())
    } else if (hints.isDensityQuery) {
      val iter = KryoLazyDensityIterator.configure(sft, recordIndex, ecqlFilter, hints, deduplicate = false)
      (Seq(iter), None, KryoLazyDensityIterator.kvsToFeatures())
    } else if (hints.isBinQuery) {
      // aggregating iterator wouldn't be very effective since each range is a single row
      val iter = KryoLazyFilterTransformIterator.configure(sft, recordIndex, ecqlFilter, hints).toSeq
      val kvsToFeatures = BinAggregatingIterator.nonAggregatedKvsToFeatures(sft, recordIndex, hints, SerializationType.KRYO)
      (iter, None, kvsToFeatures)
    } else {
      val iter = KryoLazyFilterTransformIterator.configure(sft, recordIndex, ecqlFilter, hints).toSeq
      (iter, None, recordIndex.entriesToFeatures(sft, hints.getReturnSft))
    }
    val (visibilityIter, recordCf) = sft.getVisibilityLevel match {
      case VisibilityLevel.Feature   => (Seq.empty, FullColumnFamily)
      case VisibilityLevel.Attribute => (Seq(KryoVisibilityRowEncoder.configure(sft)), AttributeColumnFamily)
    }
    val recordIterators = visibilityIter ++ recordIter

<<<<<<< HEAD
    val (kvsToFeatures, reduce) = if (hints.isBinQuery) {
      // aggregating iterator wouldn't be very effective since each range is a single row
      (BinAggregatingIterator.nonAggregatedKvsToFeatures(sft, recordIndex, hints, SerializationType.KRYO), None)
    } else if (hints.isArrowQuery) {
      if (hints.isArrowComputeDictionaries) {
        val reduce = Some(ArrowBatchScan.reduceFeatures(hints.getTransformSchema.getOrElse(sft), hints, arrowDictionaries)(_))
        (ArrowBatchIterator.kvsToFeatures(), reduce)
      } else {
        (ArrowFileIterator.kvsToFeatures(), None)
      }
    } else if (hints.isStatsQuery) {
      (KryoLazyStatsIterator.kvsToFeatures(), Some(StatsScan.reduceFeatures(sft, hints)(_)))
    } else if (hints.isDensityQuery) {
      (KryoLazyDensityIterator.kvsToFeatures(), None)
    } else {
      (recordIndex.entriesToFeatures(sft, hints.getReturnSft), None)
    }

=======
>>>>>>> 1fc99ee3
    new JoinScanConfig(recordIndex, recordIterators, recordCf, attributeScan.ranges, attributeScan.columnFamily,
      attributeScan.iterators, kvsToFeatures, reduce, hasDupes)
  }

  private def joinScanPlan(sft: SimpleFeatureType,
                           ds: AccumuloDataStore,
                           filter: FilterStrategy[AccumuloDataStore, AccumuloFeature, Mutation],
                           config: JoinScanConfig): QueryPlan[AccumuloDataStore, AccumuloFeature, Mutation] = {
    import org.locationtech.geomesa.utils.geotools.RichSimpleFeatureType.RichSimpleFeatureType

    val table = getTableName(sft.getTypeName, ds)
    val recordTable = config.recordIndex.getTableName(sft.getTypeName, ds)
    val recordThreads = ds.config.recordThreads

    // function to join the attribute index scan results to the record table
    // have to pull the feature id from the row
    val prefix = sft.getTableSharingPrefix
    val getId = getIdFromRow(sft)
    val joinFunction: JoinFunction = (kv) => {
      val row = kv.getKey.getRow
      new Range(RecordIndex.getRowKey(prefix, getId(row.getBytes, 0, row.getLength)))
    }

    val recordRanges = Seq.empty // this will get overwritten in the join method
    val joinQuery = BatchScanPlan(filter, recordTable, recordRanges, config.recordIterators,
      Seq(config.recordColumnFamily), config.entriesToFeatures, config.reduce, recordThreads, hasDuplicates = false)

    JoinPlan(filter, table, config.ranges, config.iterators,
      Seq(config.columnFamily), recordThreads, config.duplicates, joinFunction, joinQuery)
  }

  override def getCost(sft: SimpleFeatureType,
                       stats: Option[GeoMesaStats],
                       filter: AccumuloFilterStrategyType,
                       transform: Option[SimpleFeatureType]): Long = {
    filter.primary match {
      case None => Long.MaxValue
      case Some(f) =>
        val statCost = for { stats <- stats; count <- stats.getCount(sft, f, exact = false) } yield {
          // account for cardinality and index coverage
          val attribute = FilterHelper.propertyNames(f, sft).head
          val descriptor = sft.getDescriptor(attribute)
          if (descriptor.getCardinality == Cardinality.HIGH) {
            count / 10 // prioritize attributes marked high-cardinality
          } else if (descriptor.getIndexCoverage == IndexCoverage.FULL ||
              IteratorTrigger.canUseAttrIdxValues(sft, filter.secondary, transform) ||
              IteratorTrigger.canUseAttrKeysPlusValues(attribute, sft, filter.secondary, transform)) {
            count
          } else {
            count * 10 // de-prioritize join queries, they are much more expensive
          }
        }
        statCost.getOrElse(indexBasedCost(sft, filter, transform))
    }
  }

  /**
    * full index equals query:
    *   high cardinality - 10
    *   unknown cardinality - 101
    * full index range query:
    *   high cardinality - 100
    *   unknown cardinality - 1010
    * join index equals query:
    *   high cardinality - 100
    *   unknown cardinality - 1010
    * join index range query:
    *   high cardinality - 1000
    *   unknown cardinality - 10100
    *
    * Compare with id lookups at 1, z2/z3 at 200-401
    */
  private def indexBasedCost(sft: SimpleFeatureType,
                             filter: AccumuloFilterStrategyType,
                             transform: Option[SimpleFeatureType]): Long = {
    // note: names should be only a single attribute
    val cost = for {
      f          <- filter.primary
      attribute  <- FilterHelper.propertyNames(f, sft).headOption
      descriptor <- Option(sft.getDescriptor(attribute))
      binding    =  descriptor.getType.getBinding
      bounds     =  FilterHelper.extractAttributeBounds(f, attribute, binding)
      if bounds.nonEmpty
    } yield {
      if (bounds.disjoint) { 0L } else {
        // scale attribute cost by expected cardinality
        val baseCost = descriptor.getCardinality() match {
          case Cardinality.HIGH    => 10
          case Cardinality.UNKNOWN => 101
          case Cardinality.LOW     => 1000
        }
        // range queries don't allow us to use our secondary z-index
        val secondaryIndexMultiplier = {
          val isEqualsQuery = bounds.precise && !bounds.exists(_.isRange)
          if (isEqualsQuery) { 1 } else { 10 }
        }
        // join queries are much more expensive than non-join queries
        val joinMultiplier = {
          val isJoin = descriptor.getIndexCoverage == IndexCoverage.FULL ||
            IteratorTrigger.canUseAttrIdxValues(sft, filter.secondary, transform) ||
            IteratorTrigger.canUseAttrKeysPlusValues(attribute, sft, filter.secondary, transform)
          if (isJoin) { 1 } else { 10 + (bounds.values.length - 1) }
        }

        baseCost * secondaryIndexMultiplier * joinMultiplier
      }
    }
    cost.getOrElse(Long.MaxValue)
  }
}

object AccumuloAttributeIndex {

  /**
    * Does the query require a join against the record table, or can it be satisfied
    * in a single scan. Assumes that the attribute is indexed.
    *
    * @param sft simple feature type
    * @param attribute attribute being queried
    * @param filter non-attribute filter being evaluated, if any
    * @param transform transform being applied, if any
    * @return
    */
  def requiresJoin(sft: SimpleFeatureType,
                   attribute: String,
                   filter: Option[Filter],
                   transform: Option[SimpleFeatureType]): Boolean = {
    sft.getDescriptor(attribute).getIndexCoverage == IndexCoverage.JOIN &&
        !IteratorTrigger.canUseAttrIdxValues(sft, filter, transform) &&
        !IteratorTrigger.canUseAttrKeysPlusValues(attribute, sft, filter, transform)
  }

  /**
    * Handles transforming stats run against the attribute index back into the expected
    * simple feature type
    *
    * @param sft original simple feature type
    * @param indexSft index simple feature type
    * @param transform transform, if any
    * @param hints query hints
    * @return
    */
  def reduceAttributeStats(sft: SimpleFeatureType,
                           indexSft: SimpleFeatureType,
                           transform: Option[SimpleFeatureType],
                           hints: Hints): (CloseableIterator[SimpleFeature]) => CloseableIterator[SimpleFeature] = {
    import org.locationtech.geomesa.index.conf.QueryHints.RichHints
    if (transform.isDefined || !hints.isStatsEncode) {
      // returned stats will be in the transform schema or in json
      StatsScan.reduceFeatures(indexSft, hints)(_)
    } else {
      // we have to transform back into the original sft after operating on the index values
      val decode = StatsScan.decodeStat(indexSft)
      val encode = StatsScan.encodeStat(sft)
      (iter) => {
        StatsScan.reduceFeatures(indexSft, hints)(iter).map { feature =>
          // we can create a new stat with the correct sft, then add the result
          // this should set the correct metadata but preserve the underlying data
          val stat = Stat(sft, hints.getStatsQuery)
          stat += decode(feature.getAttribute(0).asInstanceOf[String])
          feature.setAttribute(0, encode(stat))
          feature
        }
      }
    }
  }

  trait AttributeSplittable {
    def configureSplits(sft: SimpleFeatureType, ds: AccumuloDataStore): Unit
  }

  class JoinScanConfig(val recordIndex: AccumuloFeatureIndex,
                       val recordIterators: Seq[IteratorSetting],
                       val recordColumnFamily: Text,
                       ranges: Seq[Range],
                       columnFamily: Text,
                       iterators: Seq[IteratorSetting],
                       entriesToFeatures: (Entry[Key, Value]) => SimpleFeature,
                       reduce: Option[(CloseableIterator[SimpleFeature]) => CloseableIterator[SimpleFeature]],
                       duplicates: Boolean)
      extends ScanConfig(ranges, columnFamily, iterators, entriesToFeatures, reduce, duplicates)
}<|MERGE_RESOLUTION|>--- conflicted
+++ resolved
@@ -27,10 +27,7 @@
 import org.locationtech.geomesa.filter.{FilterHelper, andOption, partitionPrimarySpatials, partitionPrimaryTemporals}
 import org.locationtech.geomesa.index.api.{FilterStrategy, QueryPlan}
 import org.locationtech.geomesa.index.index.AttributeIndex
-<<<<<<< HEAD
-import org.locationtech.geomesa.index.iterators.{ArrowBatchScan, StatsScan}
-=======
->>>>>>> 1fc99ee3
+import org.locationtech.geomesa.index.iterators.StatsScan
 import org.locationtech.geomesa.index.stats.GeoMesaStats
 import org.locationtech.geomesa.utils.collection.CloseableIterator
 import org.locationtech.geomesa.utils.geotools.RichAttributeDescriptors.RichAttributeDescriptor
@@ -348,7 +345,7 @@
       (Seq(iter), Some(reduce), ArrowIterator.kvsToFeatures())
     } else if (hints.isStatsQuery) {
       val iter = KryoLazyStatsIterator.configure(sft, recordIndex, ecqlFilter, hints, deduplicate = false)
-      val reduce = KryoLazyStatsUtils.reduceFeatures(sft, hints)(_)
+      val reduce = StatsScan.reduceFeatures(sft, hints)(_)
       (Seq(iter), Some(reduce), KryoLazyStatsIterator.kvsToFeatures())
     } else if (hints.isDensityQuery) {
       val iter = KryoLazyDensityIterator.configure(sft, recordIndex, ecqlFilter, hints, deduplicate = false)
@@ -368,27 +365,6 @@
     }
     val recordIterators = visibilityIter ++ recordIter
 
-<<<<<<< HEAD
-    val (kvsToFeatures, reduce) = if (hints.isBinQuery) {
-      // aggregating iterator wouldn't be very effective since each range is a single row
-      (BinAggregatingIterator.nonAggregatedKvsToFeatures(sft, recordIndex, hints, SerializationType.KRYO), None)
-    } else if (hints.isArrowQuery) {
-      if (hints.isArrowComputeDictionaries) {
-        val reduce = Some(ArrowBatchScan.reduceFeatures(hints.getTransformSchema.getOrElse(sft), hints, arrowDictionaries)(_))
-        (ArrowBatchIterator.kvsToFeatures(), reduce)
-      } else {
-        (ArrowFileIterator.kvsToFeatures(), None)
-      }
-    } else if (hints.isStatsQuery) {
-      (KryoLazyStatsIterator.kvsToFeatures(), Some(StatsScan.reduceFeatures(sft, hints)(_)))
-    } else if (hints.isDensityQuery) {
-      (KryoLazyDensityIterator.kvsToFeatures(), None)
-    } else {
-      (recordIndex.entriesToFeatures(sft, hints.getReturnSft), None)
-    }
-
-=======
->>>>>>> 1fc99ee3
     new JoinScanConfig(recordIndex, recordIterators, recordCf, attributeScan.ranges, attributeScan.columnFamily,
       attributeScan.iterators, kvsToFeatures, reduce, hasDupes)
   }
