--- conflicted
+++ resolved
@@ -43,11 +43,7 @@
     val sharing = sft.getTableSharingBytes
 
     val splitter = sft.getTableSplitter.getOrElse(classOf[DefaultSplitter]).newInstance().asInstanceOf[TableSplitter]
-<<<<<<< HEAD
-    val splits = nonEmpty(splitter.getSplits(name, sft, sft.getTableSplitterOptions))
-=======
     val splits = nonEmpty(splitter.getSplits(sft, name, sft.getTableSplitterOptions))
->>>>>>> f69d433e
 
     for (split <- splits) yield {
       Bytes.concat(sharing, split)
