package org.locationtech.geomesa.accumulo.data.tables

import java.nio.ByteBuffer
import java.util.Date
import java.util.Map.Entry

import com.google.common.base.Charsets
import com.google.common.collect.ImmutableSet
import com.google.common.primitives.{Bytes, Longs, Shorts}
import com.vividsolutions.jts.geom.Point
import org.apache.accumulo.core.client.admin.TableOperations
import org.apache.accumulo.core.data.{Key, Mutation, Value}
import org.apache.hadoop.io.Text
import org.joda.time.{DateTime, Seconds, Weeks}
import org.locationtech.geomesa.accumulo.data.AccumuloFeatureWriter.{FeatureToMutations, FeatureToWrite}
import org.locationtech.geomesa.accumulo.index
import org.locationtech.geomesa.accumulo.index.QueryPlanners._
import org.locationtech.geomesa.curve.Z3SFC
import org.locationtech.geomesa.feature.nio.{AttributeAccessor, LazySimpleFeature}
import org.locationtech.geomesa.features.kryo.KryoFeatureSerializer
import org.locationtech.geomesa.utils.geotools.Conversions._
import org.opengis.feature.`type`.{GeometryType, GeometryDescriptor}
import org.opengis.feature.simple.SimpleFeatureType

import scala.collection.JavaConversions._

object Z3Table {

  val EPOCH = new DateTime(0)
  val SFC = new Z3SFC
  val FULL_ROW = new Text("F")
  val BIN_ROW = new Text("B")
  val EMPTY_BYTES = Array.empty[Byte]
  val EMPTY_VALUE = new Value(EMPTY_BYTES)
  val EMPTY_TEXT = new Text(EMPTY_BYTES)

  def secondsInCurrentWeek(dtg: DateTime, weeks: Weeks) =
    Seconds.secondsBetween(EPOCH, dtg).getSeconds - weeks.toStandardSeconds.getSeconds

  def epochWeeks(dtg: DateTime) = Weeks.weeksBetween(EPOCH, new DateTime(dtg))

  def z3writer(sft: SimpleFeatureType): FeatureToMutations = {
    val dtgIndex =
      index.getDtgDescriptor(sft)
        .map { desc => sft.indexOf(desc.getName) }
        .getOrElse { throw new IllegalArgumentException("Must have a date for a Z3 index")}
<<<<<<< HEAD
    val writer = new KryoFeatureSerializer(sft)
=======
    if (sft.getGeometryDescriptor.getType.getBinding != classOf[Point]) {
      // TODO more robust method for not using z3 with non-point geoms
      // TODO also see org.locationtech.geomesa.accumulo.index.Z3IdxStrategy.getStrategy
      return (fw: FeatureToWrite) => Seq.empty
    }
    val writer = new ByteBufferSimpleFeatureSerializer(sft)
    val buf = ByteBuffer.allocate(8192) // TODO this is pretty high, but needs to fit each feature...
>>>>>>> b1be72b2
    (fw: FeatureToWrite) => {
      val bytesWritten = writer.serialize(fw.feature)
      val payload = new Value(bytesWritten)
      val geom = fw.feature.point
      val x = geom.getX
      val y = geom.getY
      val dtg = new DateTime(fw.feature.getAttribute(dtgIndex).asInstanceOf[Date])
      val weeks = epochWeeks(dtg)
      val prefix = Shorts.toByteArray(weeks.getWeeks.toShort)
      val secondsInWeek = secondsInCurrentWeek(dtg, weeks)
      val z3 = SFC.index(x, y, secondsInWeek)
      val z3idx = Longs.toByteArray(z3.z)

      val idBytes = fw.feature.getID.getBytes(Charsets.UTF_8)
      
      val row = Bytes.concat(prefix, z3idx, idBytes)
      val m = new Mutation(row)
/*
      val attrToIndex = getAttributesToIndex(sft)
      attrToIndex.foreach { case (d, idx) =>
        val lexi = fw.feature.getAttribute(idx) match {
          case l: java.lang.Integer  => LexiTypeEncoders.LEXI_TYPES.encode(Int.box(l))
          case d: java.lang.Double   => LexiTypeEncoders.LEXI_TYPES.encode(Double.box(d))
          case null                  => null
          case t                     => LexiTypeEncoders.LEXI_TYPES.encode(t)

        }
        if(lexi != null) {
          val cq = lexi.getBytes(Charsets.UTF_8)
          m.put(d, new Text(cq), fw.columnVisibility, payload)
        }
      }
*/
      m.put(BIN_ROW, EMPTY_TEXT, fw.columnVisibility, EMPTY_VALUE)
      m.put(FULL_ROW, EMPTY_TEXT, fw.columnVisibility, payload)
      Seq(m)
    }

  }

  def adaptZ3Iterator(sft: SimpleFeatureType): FeatureFunction = {
    val accessors = AttributeAccessor.buildSimpleFeatureTypeAttributeAccessors(sft)
    val fn = (e: Entry[Key, Value]) => {
      val k = e.getKey
      val row = k.getRow.getBytes
      val idbytes = row.slice(10, Int.MaxValue)
      val id = new String(idbytes)
      new LazySimpleFeature(id, sft, accessors, ByteBuffer.wrap(e.getValue.get()))
      // TODO visibility
    }
    Left(fn)
  }

  def adaptZ3KryoIterator(sft: SimpleFeatureType): FeatureFunction = {
    val kryo = new KryoFeatureSerializer(sft)
    val fn = (e: Entry[Key, Value]) => kryo.deserialize(e.getValue.get())
    Left(fn)
  }

  /*
  private val Z3CURVE = new Z3SFC
  private val gt = JTSFactoryFinder.getGeometryFactory
  def adaptZ3Iterator(iter: KVIter, query: Query): SFIter = {
    val ft = SimpleFeatureTypes.createType(query.getTypeName, "dtg:Date,geom:Point:srid=4326")
    val builder = new SimpleFeatureBuilder(ft)
    iter.map { e =>
      val k = e.getKey
      val row = k.getRow.getBytes
      val weekBytes = row.slice(0, 2)
      val zbytes = row.slice(2, 10)
      val idbytes = row.slice(10, Int.MaxValue)

      val id = new String(idbytes)
      val zvalue = Longs.fromByteArray(zbytes)
      val z = Z3(zvalue)
      val (x, y, t) = Z3CURVE.invert(z)
      val pt = gt.createPoint(new Coordinate(x, y))
      val week = Shorts.fromByteArray(weekBytes)
      val seconds = week * Weeks.ONE.toStandardSeconds.getSeconds + Seconds.seconds(t.toInt).getSeconds

      val dtg = new DateTime(seconds * 1000L)
      builder.reset()
      builder.addAll(Array[AnyRef](dtg, pt))
      builder.buildFeature(id)
    }
  }
*/

  def configureTable(sft: SimpleFeatureType, z3Table: String, tableOps: TableOperations): Unit = {
    import scala.collection.JavaConversions._

    val indexedAttributes = getAttributesToIndex(sft)
    val localityGroups: Map[Text, Text] =
      indexedAttributes.map { case (name, _) => (name, name) }.toMap.+((BIN_ROW, BIN_ROW)).+((FULL_ROW, FULL_ROW))
    tableOps.setLocalityGroups(z3Table, localityGroups.map { case (k, v) => (k.toString, ImmutableSet.of(v)) } )
  }

  private def getAttributesToIndex(sft: SimpleFeatureType) =
    sft.getAttributeDescriptors
      .filterNot { d => d.isInstanceOf[GeometryDescriptor] }
      .map { d => (new Text(d.getLocalName.getBytes(Charsets.UTF_8)), sft.indexOf(d.getName)) }
}<|MERGE_RESOLUTION|>--- conflicted
+++ resolved
@@ -44,17 +44,12 @@
       index.getDtgDescriptor(sft)
         .map { desc => sft.indexOf(desc.getName) }
         .getOrElse { throw new IllegalArgumentException("Must have a date for a Z3 index")}
-<<<<<<< HEAD
-    val writer = new KryoFeatureSerializer(sft)
-=======
     if (sft.getGeometryDescriptor.getType.getBinding != classOf[Point]) {
       // TODO more robust method for not using z3 with non-point geoms
       // TODO also see org.locationtech.geomesa.accumulo.index.Z3IdxStrategy.getStrategy
       return (fw: FeatureToWrite) => Seq.empty
     }
-    val writer = new ByteBufferSimpleFeatureSerializer(sft)
-    val buf = ByteBuffer.allocate(8192) // TODO this is pretty high, but needs to fit each feature...
->>>>>>> b1be72b2
+    val writer = new KryoFeatureSerializer(sft)
     (fw: FeatureToWrite) => {
       val bytesWritten = writer.serialize(fw.feature)
       val payload = new Value(bytesWritten)
