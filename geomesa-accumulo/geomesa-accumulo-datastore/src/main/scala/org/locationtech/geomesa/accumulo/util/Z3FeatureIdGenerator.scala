--- conflicted
+++ resolved
@@ -21,53 +21,45 @@
 import scala.util.hashing.MurmurHash3
 
 /**
- * Creates feature id based on the z3 index.
- */
+  * Creates feature id based on the z3 index.
+  */
 class Z3FeatureIdGenerator extends FeatureIdGenerator {
   override def createId(sft: SimpleFeatureType, sf: SimpleFeature): String =
     Z3UuidGenerator.createUuid(sft, sf).toString
 }
 
 /**
- * UUID generator that creates UUIDs that sort by z3 index.
- * UUIDs will be prefixed with a shard number, which will ensure some distribution of values as well
- * as allow pre-splitting of tables based on hex values.
- *
- * Uses variant 2 (IETF) and version 4 (for random UUIDs, although it's not totally random).
- * See https://en.wikipedia.org/wiki/Universally_unique_identifier#Variants_and_versions
- *
- * Format is:
- *
- *   4 bits for a shard - enough for a single hex digit
- *   44 bits of the z3 index value
- *   4 bits for the UUID version
- *   12 more bits of the z3 index value
- *   2 bits for the UUID variant
- *   62 bits of randomness
- */
+  * UUID generator that creates UUIDs that sort by z3 index.
+  * UUIDs will be prefixed with a shard number, which will ensure some distribution of values as well
+  * as allow pre-splitting of tables based on hex values.
+  *
+  * Uses variant 2 (IETF) and version 4 (for random UUIDs, although it's not totally random).
+  * See https://en.wikipedia.org/wiki/Universally_unique_identifier#Variants_and_versions
+  *
+  * Format is:
+  *
+  *   4 bits for a shard - enough for a single hex digit
+  *   44 bits of the z3 index value
+  *   4 bits for the UUID version
+  *   12 more bits of the z3 index value
+  *   2 bits for the UUID variant
+  *   62 bits of randomness
+  */
 object Z3UuidGenerator extends RandomLsbUuidGenerator {
 
   /**
-   * Creates a UUID where the first 8 bytes are based on the z3 index of the feature and
-   * the second 8 bytes are based on a random number.
-   *
-   * This provides uniqueness along with locality.
-   */
+    * Creates a UUID where the first 8 bytes are based on the z3 index of the feature and
+    * the second 8 bytes are based on a random number.
+    *
+    * This provides uniqueness along with locality.
+    */
   def createUuid(sft: SimpleFeatureType, sf: SimpleFeature): UUID = {
     val time = sft.getDtgIndex.flatMap(i => Option(sf.getAttribute(i)).map(_.asInstanceOf[Date].getTime))
       .getOrElse(System.currentTimeMillis())
-
     val pt = sf.getAttribute(sft.getGeomIndex) match {
       case p: Point => p
       case g: Geometry => g.getCentroid
     }
-<<<<<<< HEAD
-    val z3 = {
-      val (w, t) = Z3Table.getWeekAndSeconds(time)
-      val z = Z3SFC.index(pt.getX, pt.getY, t).z
-      Bytes.concat(Shorts.toByteArray(w), Longs.toByteArray(z))
-    }
-=======
     createUuid(pt, time)
   }
 
@@ -78,8 +70,11 @@
     // this uses the same temp array we use later, so be careful with the order this gets called
     val leastSigBits = createRandomLsb()
 
-    val z3 = Z3Table.getRowPrefix(pt.getX, pt.getY, time)
->>>>>>> 622c8f07
+    val z3 = {
+      val (w, t) = Z3Table.getWeekAndSeconds(time)
+      val z = Z3SFC.index(pt.getX, pt.getY, t).z
+      Bytes.concat(Shorts.toByteArray(w), Longs.toByteArray(z))
+    }
 
     // shard is first 4 bits of our uuid (e.g. 1 hex char) - this allows nice pre-splitting
     val shard = math.abs(MurmurHash3.bytesHash(z3) % 16).toByte
