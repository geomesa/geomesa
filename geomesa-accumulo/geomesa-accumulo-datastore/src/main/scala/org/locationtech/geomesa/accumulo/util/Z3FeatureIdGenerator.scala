/*
 * Copyright (c) 2013-2015 Commonwealth Computer Research, Inc.
 * All rights reserved. This program and the accompanying materials
 * are made available under the terms of the Apache License, Version 2.0 which
 * accompanies this distribution and is available at
 * http://www.opensource.org/licenses/apache2.0.php.
 */

package org.locationtech.geomesa.accumulo.util

import java.util.{Date, UUID}

import com.google.common.primitives.{Bytes, Longs, Shorts}
import com.vividsolutions.jts.geom.{Geometry, Point}
import org.locationtech.geomesa.accumulo.data.tables.Z3Table
import org.locationtech.geomesa.curve.Z3SFC
import org.locationtech.geomesa.utils.geotools.RichSimpleFeatureType.RichSimpleFeatureType
import org.locationtech.geomesa.utils.uuid.{FeatureIdGenerator, RandomLsbUuidGenerator}
import org.opengis.feature.simple.{SimpleFeature, SimpleFeatureType}

import scala.util.hashing.MurmurHash3

/**
  * Creates feature id based on the z3 index.
  */
class Z3FeatureIdGenerator extends FeatureIdGenerator {
  override def createId(sft: SimpleFeatureType, sf: SimpleFeature): String =
    Z3UuidGenerator.createUuid(sft, sf).toString
}

/**
  * UUID generator that creates UUIDs that sort by z3 index.
  * UUIDs will be prefixed with a shard number, which will ensure some distribution of values as well
  * as allow pre-splitting of tables based on hex values.
  *
  * Uses variant 2 (IETF) and version 4 (for random UUIDs, although it's not totally random).
  * See https://en.wikipedia.org/wiki/Universally_unique_identifier#Variants_and_versions
  *
  * Format is:
  *
  *   4 bits for a shard - enough for a single hex digit
  *   44 bits of the z3 index value
  *   4 bits for the UUID version
  *   12 more bits of the z3 index value
  *   2 bits for the UUID variant
  *   62 bits of randomness
  */
object Z3UuidGenerator extends RandomLsbUuidGenerator {

  /**
    * Creates a UUID where the first 8 bytes are based on the z3 index of the feature and
    * the second 8 bytes are based on a random number.
    *
    * This provides uniqueness along with locality.
    */
  def createUuid(sft: SimpleFeatureType, sf: SimpleFeature): UUID = {
    val time = sft.getDtgIndex.flatMap(i => Option(sf.getAttribute(i)).map(_.asInstanceOf[Date].getTime))
<<<<<<< HEAD
      .getOrElse(System.currentTimeMillis())
=======
        .getOrElse(System.currentTimeMillis())
>>>>>>> 4d680dce
    val pt = sf.getAttribute(sft.getGeomIndex) match {
      case p: Point => p
      case g: Geometry => g.getCentroid
    }
    createUuid(pt, time)
  }

  def createUuid(geom: Geometry, time: Long): UUID = createUuid(geom.getCentroid, time)

  def createUuid(pt: Point, time: Long) = {
    // create the random part
    // this uses the same temp array we use later, so be careful with the order this gets called
    val leastSigBits = createRandomLsb()

    val z3 = {
      val (w, t) = Z3Table.getWeekAndSeconds(time)
      val z = Z3SFC.index(pt.getX, pt.getY, t).z
      Bytes.concat(Shorts.toByteArray(w), Longs.toByteArray(z))
    }

    // shard is first 4 bits of our uuid (e.g. 1 hex char) - this allows nice pre-splitting
    val shard = math.abs(MurmurHash3.bytesHash(z3) % 16).toByte

    val msb = getTempByteArray
    // set the shard bits, then the z3 bits
    msb(0) = lohi(shard, z3(0))
    msb(1) = lohi(z3(0), z3(1))
    msb(2) = lohi(z3(1), z3(2))
    msb(3) = lohi(z3(2), z3(3))
    msb(4) = lohi(z3(3), z3(4))
    msb(5) = lohi(z3(4), z3(5))
    msb(6) = lohi(0, (z3(5) << 4).asInstanceOf[Byte]) // leave 4 bits for the version
    msb(7) = z3(6)
    // we drop the last 4 bytes of the z3 to ensure some randomness
    // that leaves us 62 bits of randomness, and still gives us ~10 bits per dimension for locality

    // set the UUID version - we skipped those bits when writing
    setVersion(msb)
    // create the long
    val mostSigBits = Longs.fromByteArray(msb)

    new UUID(mostSigBits, leastSigBits)
  }

  // takes 4 low bits from b1 and 4 high bits of b2 as a new byte
  private def lohi(b1: Byte, b2: Byte) = ((b1 << 4) | (b2 >>> 4)).asInstanceOf[Byte]
}<|MERGE_RESOLUTION|>--- conflicted
+++ resolved
@@ -55,11 +55,7 @@
     */
   def createUuid(sft: SimpleFeatureType, sf: SimpleFeature): UUID = {
     val time = sft.getDtgIndex.flatMap(i => Option(sf.getAttribute(i)).map(_.asInstanceOf[Date].getTime))
-<<<<<<< HEAD
-      .getOrElse(System.currentTimeMillis())
-=======
         .getOrElse(System.currentTimeMillis())
->>>>>>> 4d680dce
     val pt = sf.getAttribute(sft.getGeomIndex) match {
       case p: Point => p
       case g: Geometry => g.getCentroid
