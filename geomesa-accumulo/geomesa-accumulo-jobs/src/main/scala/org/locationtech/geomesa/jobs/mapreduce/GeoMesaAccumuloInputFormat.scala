/***********************************************************************
* Copyright (c) 2013-2016 Commonwealth Computer Research, Inc.
* All rights reserved. This program and the accompanying materials
* are made available under the terms of the Apache License, Version 2.0
* which accompanies this distribution and is available at
* http://www.opensource.org/licenses/apache2.0.php.
*************************************************************************/

package org.locationtech.geomesa.jobs.mapreduce

import java.io.{DataInput, DataOutput}
import java.net.{URL, URLClassLoader}

import com.typesafe.scalalogging.LazyLogging
import org.apache.accumulo.core.client.mapreduce.{AbstractInputFormat, AccumuloInputFormat, InputFormatBase, RangeInputSplit}
import org.apache.accumulo.core.client.security.tokens.PasswordToken
import org.apache.accumulo.core.security.Authorizations
import org.apache.accumulo.core.util.{Pair => AccPair}
import org.apache.commons.collections.map.CaseInsensitiveMap
import org.apache.hadoop.conf.Configuration
import org.apache.hadoop.io.{Text, Writable}
import org.apache.hadoop.mapreduce._
import org.geotools.data.{DataStoreFinder, Query}
import org.geotools.filter.text.ecql.ECQL
import org.locationtech.geomesa.accumulo.AccumuloProperties.AccumuloMapperProperties
import org.locationtech.geomesa.accumulo.data.{AccumuloDataStore, AccumuloDataStoreParams}
import org.locationtech.geomesa.accumulo.index.AccumuloFeatureIndex
import org.locationtech.geomesa.features.SerializationOption.SerializationOptions
import org.locationtech.geomesa.features.kryo.KryoFeatureSerializer
import org.locationtech.geomesa.index.conf.QueryHints.RichHints
import org.locationtech.geomesa.jobs.GeoMesaConfigurator
import org.locationtech.geomesa.jobs.accumulo.AccumuloJobUtils
import org.locationtech.geomesa.utils.index.IndexMode
import org.opengis.feature.simple.{SimpleFeature, SimpleFeatureType}
import org.opengis.filter.Filter

import scala.collection.JavaConversions._
import scala.collection.mutable.ArrayBuffer

object GeoMesaAccumuloInputFormat extends LazyLogging {

  val SYS_PROP_SPARK_LOAD_CP = "org.locationtech.geomesa.spark.load-classpath"

  def configure(job: Job,
                dsParams: Map[String, String],
                featureTypeName: String,
                filter: Option[String] = None,
                transform: Option[Array[String]] = None): Unit = {
    val ecql = filter.map(ECQL.toFilter).getOrElse(Filter.INCLUDE)
    val trans = transform.getOrElse(Query.ALL_NAMES)
    val query = new Query(featureTypeName, ecql, trans)
    configure(job, dsParams, query)
  }

  /**
   * Configure the input format.
   *
   * This is a single method, as we have to calculate several things to pass to the underlying
   * AccumuloInputFormat, and there is not a good hook to indicate when the config is finished.
   */
  def configure(job: Job, dsParams: Map[String, String], query: Query): Unit = {

    val ds = DataStoreFinder.getDataStore(dsParams).asInstanceOf[AccumuloDataStore]
    assert(ds != null, "Invalid data store parameters")

    // set up the underlying accumulo input format
    val user = AccumuloDataStoreParams.userParam.lookUp(dsParams).asInstanceOf[String]
    val password = AccumuloDataStoreParams.passwordParam.lookUp(dsParams).asInstanceOf[String]
    InputFormatBaseAdapter.setConnectorInfo(job, user, new PasswordToken(password.getBytes))

    val instance = AccumuloDataStoreParams.instanceIdParam.lookUp(dsParams).asInstanceOf[String]
    val zookeepers = AccumuloDataStoreParams.zookeepersParam.lookUp(dsParams).asInstanceOf[String]
    if (java.lang.Boolean.valueOf(AccumuloDataStoreParams.mockParam.lookUp(dsParams).asInstanceOf[String])) {
      AbstractInputFormat.setMockInstance(job, instance)
    } else {
      InputFormatBaseAdapter.setZooKeeperInstance(job, instance, zookeepers)
    }

    val auths = Option(AccumuloDataStoreParams.authsParam.lookUp(dsParams).asInstanceOf[String])
    auths.foreach(a => InputFormatBaseAdapter.setScanAuthorizations(job, new Authorizations(a.split(","): _*)))

    val featureTypeName = query.getTypeName

    // get the query plan to set up the iterators, ranges, etc
    val queryPlan = AccumuloJobUtils.getSingleQueryPlan(ds, query)

    // use the query plan to set the accumulo input format options
    InputFormatBase.setInputTableName(job, queryPlan.table)
    if (queryPlan.ranges.nonEmpty) {
      InputFormatBase.setRanges(job, queryPlan.ranges)
    }
    if (queryPlan.columnFamilies.nonEmpty) {
      InputFormatBase.fetchColumns(job, queryPlan.columnFamilies.map(cf => new AccPair[Text, Text](cf, null)))
    }
    queryPlan.iterators.foreach(InputFormatBase.addIterator(job, _))

    InputFormatBase.setBatchScan(job, true)

    // also set the datastore parameters so we can access them later
    val conf = job.getConfiguration

    GeoMesaConfigurator.setSerialization(conf)
    GeoMesaConfigurator.setTable(conf, queryPlan.table)
    GeoMesaConfigurator.setDataStoreInParams(conf, dsParams)
    GeoMesaConfigurator.setFeatureType(conf, featureTypeName)
    if (query.getFilter != Filter.INCLUDE) {
      GeoMesaConfigurator.setFilter(conf, ECQL.toCQL(query.getFilter))
    }
    query.getHints.getTransformSchema.foreach(GeoMesaConfigurator.setTransformSchema(conf, _))

    ds.dispose()
  }

  /**
   * This takes any jars that have been loaded by spark in the context classloader and makes them
   * available to the general classloader. This is required as not all classes (even spark ones) check
   * the context classloader.
   */
  def ensureSparkClasspath(): Unit = {
    val sysLoader = ClassLoader.getSystemClassLoader
    val ccl = Thread.currentThread().getContextClassLoader
    if (ccl == null || !ccl.getClass.getCanonicalName.startsWith("org.apache.spark.")) {
      logger.debug("No spark context classloader found")
    } else if (!ccl.isInstanceOf[URLClassLoader]) {
      logger.warn(s"Found context classloader, but can't handle type ${ccl.getClass.getCanonicalName}")
    } else if (!sysLoader.isInstanceOf[URLClassLoader]) {
      logger.warn(s"Found context classloader, but can't add to type ${sysLoader.getClass.getCanonicalName}")
    } else {
      // hack to get around protected visibility of addURL
      // this might fail if there is a security manager present
      val addUrl = classOf[URLClassLoader].getDeclaredMethod("addURL", classOf[URL])
      addUrl.setAccessible(true)
      val sysUrls = sysLoader.asInstanceOf[URLClassLoader].getURLs.map(_.toString).toSet
      val (dupeUrls, newUrls) = ccl.asInstanceOf[URLClassLoader].getURLs.filterNot(_.toString.contains("__app__.jar")).partition(url => sysUrls.contains(url.toString))
      newUrls.foreach(addUrl.invoke(sysLoader, _))
      logger.debug(s"Loaded ${newUrls.length} urls from context classloader into system classloader " +
          s"and ignored ${dupeUrls.length} that are already loaded")
    }
  }
}

/**
 * Input format that allows processing of simple features from GeoMesa based on a CQL query
 */
class GeoMesaAccumuloInputFormat extends InputFormat[Text, SimpleFeature] with LazyLogging {

  val delegate = new AccumuloInputFormat

  var sft: SimpleFeatureType = null
  var table: AccumuloFeatureIndex = null

  private def init(conf: Configuration) = if (sft == null) {
    val params = GeoMesaConfigurator.getDataStoreInParams(conf)
    val ds = DataStoreFinder.getDataStore(new CaseInsensitiveMap(params).asInstanceOf[java.util.Map[_, _]]).asInstanceOf[AccumuloDataStore]
    sft = ds.getSchema(GeoMesaConfigurator.getFeatureType(conf))
    val tableName = GeoMesaConfigurator.getTable(conf)
    table = AccumuloFeatureIndex.indices(sft, IndexMode.Read)
        .find(t => t.getTableName(sft.getTypeName, ds) == tableName)
        .getOrElse(throw new RuntimeException(s"Couldn't find input table $tableName"))
    ds.dispose()
  }

  /**
   * Gets splits for a job.
   *
   * Our delegated AccumuloInputFormat creates a split for each range - because we set a lot of ranges in
   * geomesa, that creates too many mappers. Instead, we try to group the ranges by tservers. We use the
   * location assignment of the tablets to tservers to determine the number of splits returned.
   */
  override def getSplits(context: JobContext): java.util.List[InputSplit] = {
    init(context.getConfiguration)
    val accumuloSplits = delegate.getSplits(context)
    // Get the appropriate number of mapper splits using the following priority
    // 1. Get splits from AccumuloMapperProperties.DESIRED_ABSOLUTE_SPLITS (geomesa.mapreduce.splits.max)
    // 2. Get splits from #tserver locations * AccumuloMapperProperties.DESIRED_SPLITS_PER_TSERVER (geomesa.mapreduce.splits.tserver.max)
    // 3. Get splits from AccumuloInputFormat.getSplits(context)
    val grpSplitsMax: Option[Int] = AccumuloMapperProperties.DESIRED_ABSOLUTE_SPLITS.option.flatMap { prop =>
      try {
        Some(prop.toInt).filter(_ > 0)
      } catch {
        case e: java.lang.NumberFormatException =>
          throw new IllegalArgumentException(s"Unable to parse geomesa.mapreduce.splits.max = $prop contains an invalid Int.", e)
      }
    }

    lazy val grpSplitsPerTServer: Option[Int] = AccumuloMapperProperties.DESIRED_SPLITS_PER_TSERVER.option match {
      case Some(desiredSplits) =>
        val numLocations = accumuloSplits.flatMap(_.getLocations).toArray.distinct.length
        if (numLocations > 0) {
          val splitsPerTServer = try {
            val ds = desiredSplits.toInt
            if (ds <= 0) throw new java.lang.NumberFormatException("Ints <= 0 are not allowed.")
            ds
          } catch {
            case e: java.lang.NumberFormatException =>
              throw new IllegalArgumentException(s"Unable to parse geomesa.mapreduce.splits.tserver.max = $desiredSplits contains an invalid Int.", e)
          }
          Some(numLocations * splitsPerTServer)
        } else None
      case None => None
     }

    grpSplitsMax.orElse(grpSplitsPerTServer) match {
      case Some(numberOfSplits) =>
        logger.debug(s"Using desired splits with result of $numberOfSplits splits")
        val splitSize: Int = math.ceil(accumuloSplits.length.toDouble / numberOfSplits).toInt
        accumuloSplits.groupBy(_.getLocations()(0)).flatMap{ case (location, splits) =>
          splits.grouped(splitSize).map{ group =>
            val split = new GroupedSplit
            split.location = location
            split.splits.append(group.map(_.asInstanceOf[RangeInputSplit]): _*)
            split
          }
        }.toList
      case None =>
        logger.debug(s"Using default Accumulo Splits with ${accumuloSplits.length} splits")
        accumuloSplits
    }
  }

  override def createRecordReader(split: InputSplit, context: TaskAttemptContext): GeoMesaRecordReader[AccumuloFeatureIndex] = {
    init(context.getConfiguration)
    val reader = new RecordReader[Array[Byte], Array[Byte]] {
      private val rr = delegate.createRecordReader(split, context)

      override def getProgress: Float = rr.getProgress

      override def nextKeyValue(): Boolean = rr.nextKeyValue()

      override def getCurrentValue: Array[Byte] = rr.getCurrentValue.get()

      override def initialize(inputSplit: InputSplit, taskAttemptContext: TaskAttemptContext): Unit =
        rr.initialize(inputSplit, taskAttemptContext)

      override def getCurrentKey: Array[Byte] = rr.getCurrentKey.getRow.getBytes

      override def close(): Unit = rr.close()
    }

<<<<<<< HEAD
  override def getCurrentKey = new Text(currentFeature.getID)

  override def close() = { reader.close() }
}

/**
 * Input split that groups a series of RangeInputSplits. Has to implement Hadoop Writable, thus the vars and
 * mutable state.
 */
class GroupedSplit extends InputSplit with Writable {

  // if we're running in spark, we need to load the context classpath before anything else,
  // otherwise we get classloading and serialization issues
  sys.env.get(GeoMesaAccumuloInputFormat.SYS_PROP_SPARK_LOAD_CP).filter(_.toBoolean).foreach { _ =>
    GeoMesaAccumuloInputFormat.ensureSparkClasspath()
  }

  private[mapreduce] var location: String = null
  private[mapreduce] val splits: ArrayBuffer[RangeInputSplit] = ArrayBuffer.empty

  override def getLength = splits.foldLeft(0L)((l: Long, r: RangeInputSplit) => l + r.getLength)

  override def getLocations = if (location == null) Array.empty else Array(location)

  override def write(out: DataOutput) = {
    out.writeUTF(location)
    out.writeInt(splits.length)
    splits.foreach(_.write(out))
  }

  override def readFields(in: DataInput) = {
    location = in.readUTF()
    splits.clear()
    var i = 0
    val size = in.readInt()
    while (i < size) {
      val split = new RangeInputSplit()
      split.readFields(in)
      splits.append(split)
      i = i + 1
    }
  }

  override def toString = s"mapreduce.GroupedSplit[$location](${splits.length})"
=======
    val schema = GeoMesaConfigurator.getTransformSchema(context.getConfiguration).getOrElse(sft)
    val hasId = table.serializedWithId
    val serializationOptions = if (hasId) SerializationOptions.none else SerializationOptions.withoutId
    val decoder = new KryoFeatureSerializer(schema, serializationOptions)
    new GeoMesaRecordReader(sft, table, reader, hasId, decoder)
  }
>>>>>>> 45c9201c
}<|MERGE_RESOLUTION|>--- conflicted
+++ resolved
@@ -237,10 +237,12 @@
       override def close(): Unit = rr.close()
     }
 
-<<<<<<< HEAD
-  override def getCurrentKey = new Text(currentFeature.getID)
-
-  override def close() = { reader.close() }
+    val schema = GeoMesaConfigurator.getTransformSchema(context.getConfiguration).getOrElse(sft)
+    val hasId = table.serializedWithId
+    val serializationOptions = if (hasId) SerializationOptions.none else SerializationOptions.withoutId
+    val decoder = new KryoFeatureSerializer(schema, serializationOptions)
+    new GeoMesaRecordReader(sft, table, reader, hasId, decoder)
+  }
 }
 
 /**
@@ -282,12 +284,4 @@
   }
 
   override def toString = s"mapreduce.GroupedSplit[$location](${splits.length})"
-=======
-    val schema = GeoMesaConfigurator.getTransformSchema(context.getConfiguration).getOrElse(sft)
-    val hasId = table.serializedWithId
-    val serializationOptions = if (hasId) SerializationOptions.none else SerializationOptions.withoutId
-    val decoder = new KryoFeatureSerializer(schema, serializationOptions)
-    new GeoMesaRecordReader(sft, table, reader, hasId, decoder)
-  }
->>>>>>> 45c9201c
 }