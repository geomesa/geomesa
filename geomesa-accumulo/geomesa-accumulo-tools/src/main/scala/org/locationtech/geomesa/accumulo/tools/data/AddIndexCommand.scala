--- conflicted
+++ resolved
@@ -33,15 +33,12 @@
   */
 class AddIndexCommand extends AccumuloDataStoreCommand {
 
-<<<<<<< HEAD
   override val name = "add-index"
   override val params = new AddIndexParameters
 
   override def execute(): Unit = {
     new AddIndexCommandExecutor(params).run()
   }
-
-
 }
 
 object AddIndexCommand {
@@ -58,10 +55,7 @@
 
 class AddIndexCommandExecutor(override val params: AddIndexParameters) extends Runnable with AccumuloDataStoreCommand {
 
-  import org.locationtech.geomesa.index.utils.GeoMesaMetadata.ATTRIBUTES_KEY
-=======
   import org.locationtech.geomesa.index.metadata.GeoMesaMetadata.ATTRIBUTES_KEY
->>>>>>> 3fa19873
   import org.locationtech.geomesa.utils.geotools.RichSimpleFeatureType.RichSimpleFeatureType
 
   override val name = ""
