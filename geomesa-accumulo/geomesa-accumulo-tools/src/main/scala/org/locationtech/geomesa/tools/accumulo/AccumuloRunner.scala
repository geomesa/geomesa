/***********************************************************************
* Copyright (c) 2013-2016 Commonwealth Computer Research, Inc.
* All rights reserved. This program and the accompanying materials
* are made available under the terms of the Apache License, Version 2.0
* which accompanies this distribution and is available at
* http://www.opensource.org/licenses/apache2.0.php.
*************************************************************************/

package org.locationtech.geomesa.tools.accumulo

import org.apache.accumulo.core.client.ClientConfiguration.ClientProperty
import org.apache.accumulo.server.client.HdfsZooInstance
import org.locationtech.geomesa.tools.accumulo.commands._
import org.locationtech.geomesa.tools.accumulo.commands.stats._
import org.locationtech.geomesa.tools.common.commands.{Command, GenerateAvroSchemaCommand}
import org.locationtech.geomesa.tools.common.{Prompt, Runner}
import org.locationtech.geomesa.utils.conf.GeoMesaProperties.{GEOMESA_TOOLS_ACCUMULO_SITE_XML, PropOrDefault}

import scala.concurrent.{Await, ExecutionContext, Future}
import scala.util.Try
import scala.util.control.NonFatal
import scala.xml.XML

object AccumuloRunner extends Runner {

  override val scriptName: String = "geomesa"

  override val commands: List[Command] = List(
    new AddAttributeIndexCommand(jc),
    new CreateCommand(jc),
    new DeleteCatalogCommand(jc),
    new DeleteFeaturesCommand(jc),
    new DeleteRasterCommand(jc),
    new DescribeCommand(jc),
    new EnvironmentCommand(jc),
    new ExplainCommand(jc),
    new ExportCommand(jc),
    new HelpCommand(jc),
    new IngestCommand(jc),
    new IngestRasterCommand(jc),
    new KeywordCommand(jc),
    new ListCommand(jc),
    new RemoveSchemaCommand(jc),
    new TableConfCommand(jc),
    new AccumuloVersionCommand(jc),
    new QueryRasterStatsCommmand(jc),
    new GetSftCommand(jc),
    new GenerateAvroSchemaCommand(jc),
    new StatsAnalyzeCommand(jc),
    new StatsBoundsCommand(jc),
    new StatsCountCommand(jc),
    new StatsTopKCommand(jc),
    new StatsHistogramCommand(jc),
    new AddIndexCommand(jc)
  )

  /**
    * Loads geomesa system properties from geomesa-site.xml
    * Loads accumulo properties for instance and zookeepers from the accumulo installation found via
    * the system path in ACCUMULO_HOME in the case that command line parameters are not provided
    */
  override def resolveEnvironment(command: Command): Unit = {
    lazy val zookeepers = {
      val accumuloSiteXml = GEOMESA_TOOLS_ACCUMULO_SITE_XML

      try {
        (XML.loadFile(accumuloSiteXml) \\ "property")
            .filter(x => (x \ "name").text == "instance.zookeeper.host")
            .map(y => (y \ "value").text)
            .head
      } catch {
        case NonFatal(e) => null
      }
    }

    val params = Option(command.params)

    params.collect {
      case p: RequiredCredentialsParams if p.password == null => p
      case p: OptionalCredentialsParams if p.password == null && p.user != null => p
    }.foreach(_.password = Prompt.readPassword())

    params.collect { case p: InstanceNameParams => p }.foreach { p =>
      if (p.zookeepers == null) {
        p.zookeepers = zookeepers
      }
      if (p.instance == null) {
        p.instance = try {
<<<<<<< HEAD
          // Don't include default here so .option will throw a None
          val lookupTime: Long = PropOrDefault("instance.zookeeper.timeout").option.flatMap{ p =>
            Try { java.lang.Long.parseLong(p) }.toOption
          }.getOrElse(5000L)
=======
          // This block checks for the same system property which Accumulo uses for Zookeeper timeouts.
          //  If it is set, we use it.  Otherwise, a timeout of 5 seconds is used.
          val lookupTime: Long =
            Option(System.getProperty("instance.zookeeper.timeout")).flatMap{s =>
              Try { java.lang.Long.parseLong(s) }.toOption
            }.getOrElse(5000L)
>>>>>>> 01ad3247

          logger.debug(s"Looking up Accumulo Instance Id in Zookeeper for $lookupTime milliseconds.")
          logger.debug("You can specify the Instance Id via the command line or\n" +
            "change the Zookeeper timeout by setting the system property 'instance.zookeeper.timeout'.")

          import scala.concurrent.duration._
          Await.result(Future(HdfsZooInstance.getInstance().getInstanceName)(ExecutionContext.global),  lookupTime.millis)
        } catch {
          case NonFatal(e) => logger.warn(s"Exception getting zoo instance: ${e.toString}"); null
        }
      }
    }
  }
}<|MERGE_RESOLUTION|>--- conflicted
+++ resolved
@@ -86,19 +86,12 @@
       }
       if (p.instance == null) {
         p.instance = try {
-<<<<<<< HEAD
-          // Don't include default here so .option will throw a None
+          // This block checks for the same system property which Accumulo uses for Zookeeper timeouts.
+          //  If it is set, we use it.  Otherwise, a timeout of 5 seconds is used.
+          //  Don't give default to PropOrDefault so .option will throw a None
           val lookupTime: Long = PropOrDefault("instance.zookeeper.timeout").option.flatMap{ p =>
             Try { java.lang.Long.parseLong(p) }.toOption
           }.getOrElse(5000L)
-=======
-          // This block checks for the same system property which Accumulo uses for Zookeeper timeouts.
-          //  If it is set, we use it.  Otherwise, a timeout of 5 seconds is used.
-          val lookupTime: Long =
-            Option(System.getProperty("instance.zookeeper.timeout")).flatMap{s =>
-              Try { java.lang.Long.parseLong(s) }.toOption
-            }.getOrElse(5000L)
->>>>>>> 01ad3247
 
           logger.debug(s"Looking up Accumulo Instance Id in Zookeeper for $lookupTime milliseconds.")
           logger.debug("You can specify the Instance Id via the command line or\n" +
