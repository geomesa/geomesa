/***********************************************************************
* Copyright (c) 2013-2016 Commonwealth Computer Research, Inc.
* All rights reserved. This program and the accompanying materials
* are made available under the terms of the Apache License, Version 2.0
* which accompanies this distribution and is available at
* http://www.opensource.org/licenses/apache2.0.php.
*************************************************************************/

package org.locationtech.geomesa.tools.accumulo.commands

import java.util.Locale
<<<<<<< HEAD
import java.util.zip.{Deflater, GZIPOutputStream}
import scala.collection.JavaConversions._
=======
import java.util.zip.Deflater
>>>>>>> b795df8c

import com.beust.jcommander.{JCommander, Parameter, Parameters}
import com.typesafe.scalalogging.LazyLogging
<<<<<<< HEAD
import org.geotools.data.Query
import org.geotools.data.simple.SimpleFeatureCollection
import org.geotools.filter.text.ecql.ECQL
import org.locationtech.geomesa.tools.accumulo.Utils.{Formats, setOverrideAttributes}
=======
import org.locationtech.geomesa.tools.accumulo.Utils.Formats
>>>>>>> b795df8c
import org.locationtech.geomesa.tools.accumulo.Utils.Formats._
import org.locationtech.geomesa.tools.accumulo._
import org.locationtech.geomesa.tools.accumulo.commands.ExportCommand.ExportParameters

class ExportCommand(parent: JCommander) extends CommandWithCatalog(parent)
  with ExportCommandTools[ExportParameters]
  with LazyLogging {

  override val command = "export"
  override val params = new ExportParameters

  override def execute() = {
    val start = System.currentTimeMillis()
    lazy val sft = ds.getSchema(params.featureName)
    val fmt = Formats.withName(params.format.toLowerCase(Locale.US))
    val features = fmt match {
      case SHP =>
        val schemaString =
          if (params.attributes == null) {
            ShapefileExport.modifySchema(sft)
          } else {
            ShapefileExport.replaceGeomInAttributesString(params.attributes, sft)
          }
        getFeatureCollection(Some(schemaString), ds, params)
      case _ =>
        getFeatureCollection(None, ds, params)
    }

    lazy val avroCompression = Option(params.gzip).map(_.toInt).getOrElse(Deflater.DEFAULT_COMPRESSION)
    val exporter: FeatureExporter = fmt match {
      case CSV | TSV      => new DelimitedExport(getWriter(params), fmt, !params.noHeader)
      case SHP            => new ShapefileExport(checkShpFile(params))
      case GeoJson | JSON => new GeoJsonExport(getWriter(params))
      case GML            => new GmlExport(createOutputStream(false, params))
      case AVRO           => new AvroExport(createOutputStream(true, params), features.getSchema, avroCompression)
      case BIN            => throw new UnsupportedOperationException(s"This operation has been depreciated. " +
                              "Use the command 'export-bin' instead.")
      // shouldn't happen unless someone adds a new format and doesn't implement it here
      case _              => throw new UnsupportedOperationException(s"Format $fmt can't be exported")
    }
    try {
      exporter.write(features)
    } finally {
      exporter.flush()
      exporter.close()
      ds.dispose()
    }
    logger.info(s"Feature export complete to ${Option(params.file).map(_.getPath).getOrElse("standard out")} " +
        s"in ${System.currentTimeMillis() - start}ms")
  }
<<<<<<< HEAD

  def getFeatureCollection(fmt: Formats): SimpleFeatureCollection = {
    lazy val sft = ds.getSchema(params.featureName)
    fmt match {
      case SHP =>
        val schemaString: Seq[String] =
          if (params.attributes == null) {
            Seq(ShapefileExport.modifySchema(sft))
          } else {
            Seq(ShapefileExport.replaceGeomInAttributesString(params.attributes, sft))
          }
        getFeatureCollection(Some(seqAsJavaList(schemaString)))
      case BIN =>
        sft.getDtgField.foreach(BinFileExport.DEFAULT_TIME = _)
        getFeatureCollection(Some(seqAsJavaList(Seq(BinFileExport.getAttributeList(params)))))
      case _ => getFeatureCollection()
    }
  }

  def getFeatureCollection(overrideAttributes: Option[java.util.List[String]] = None): SimpleFeatureCollection = {
    val filter = Option(params.cqlFilter).map(ECQL.toFilter).getOrElse(Filter.INCLUDE)
    logger.debug(s"Applying CQL filter ${filter.toString}")
    val q = new Query(params.featureName, filter)
    Option(params.maxFeatures).foreach(q.setMaxFeatures(_))
    setOverrideAttributes(q, overrideAttributes.orElse(Option(params.attributes)))

    // get the feature store used to query the GeoMesa data
    val fs = ds.getFeatureSource(params.featureName)

    // and execute the query
    Try(fs.getFeatures(q)) match {
      case Success(fc) => fc
      case Failure(ex) =>
        throw new Exception("Error: Could not create a SimpleFeatureCollection to export. Please ensure " +
        "that all arguments are correct in the previous command.", ex)
    }
  }

  def createOutputStream(skipCompression: Boolean = false): OutputStream = {
    val out = if (params.file == null) System.out else new FileOutputStream(params.file)
    val compressed = if (skipCompression || params.gzip == null) out else new GZIPOutputStream(out) {
      `def`.setLevel(params.gzip) // hack to access the protected deflate level
    }
    new BufferedOutputStream(compressed)
  }

  // noinspection AccessorLikeMethodIsEmptyParen
  def getWriter(): Writer = new OutputStreamWriter(createOutputStream())
  
  def checkShpFile(): File = {
    if (params.file != null) {
      params.file
    } else {
      throw new ParameterException("Error: -o or --output for file-based output is required for " +
          "shapefile export (stdout not supported for shape files)")
    }
  }
=======
>>>>>>> b795df8c
}

object ExportCommand {
  @Parameters(commandDescription = "Export features from a GeoMesa data store")
  class ExportParameters extends ExportCommandToolsParam {
    @Parameter(names = Array("-F", "--format"), description = "Format to export (csv|tsv|gml|json|shp|avro)")
    var format: String = "csv"

<<<<<<< HEAD
    @Parameter(names = Array("-m", "--max-features"), description = "Maximum number of features to return. default: Unlimited")
    var maxFeatures: Integer = null

    @Parameter(names = Array("-a", "--attributes"), description = "Attributes from feature to export " +
      "(comma-separated)...Comma-separated expressions with each in the format " +
      "attribute[=filter_function_expression]|derived-attribute=filter_function_expression. " +
      "filter_function_expression is an expression of filter function applied to attributes, literals " +
      "and filter functions, i.e. can be nested")
    var attributes: java.util.List[String] = null

    @Parameter(names = Array("--gzip"), description = "level of gzip compression to apply to output, from 1-9")
    var gzip: Integer = null

    @Parameter(names = Array("--id-attribute"), description = "name of the id attribute to export")
    var idAttribute: String = null

    @Parameter(names = Array("--lat-attribute"), description = "name of the latitude attribute to export")
    var latAttribute: String = null

    @Parameter(names = Array("--lon-attribute"), description = "name of the longitude attribute to export")
    var lonAttribute: String = null

    @Parameter(names = Array("--dt-attribute"), description = "name of the date attribute to export")
    var dateAttribute: String = null

    @Parameter(names = Array("--label-attribute"), description = "name of the attribute to use as a bin file label")
    var labelAttribute: String = null

    @Parameter(names = Array("-o", "--output"), description = "name of the file to output to instead of std out")
    var file: File = null

=======
>>>>>>> b795df8c
    @Parameter(names = Array("--no-header"), description = "Export as a delimited text format (csv|tsv) without a type header", required = false)
    var noHeader: Boolean = false
  }
}<|MERGE_RESOLUTION|>--- conflicted
+++ resolved
@@ -9,23 +9,20 @@
 package org.locationtech.geomesa.tools.accumulo.commands
 
 import java.util.Locale
-<<<<<<< HEAD
+
 import java.util.zip.{Deflater, GZIPOutputStream}
 import scala.collection.JavaConversions._
-=======
+
 import java.util.zip.Deflater
->>>>>>> b795df8c
+
 
 import com.beust.jcommander.{JCommander, Parameter, Parameters}
 import com.typesafe.scalalogging.LazyLogging
-<<<<<<< HEAD
+
 import org.geotools.data.Query
 import org.geotools.data.simple.SimpleFeatureCollection
 import org.geotools.filter.text.ecql.ECQL
 import org.locationtech.geomesa.tools.accumulo.Utils.{Formats, setOverrideAttributes}
-=======
-import org.locationtech.geomesa.tools.accumulo.Utils.Formats
->>>>>>> b795df8c
 import org.locationtech.geomesa.tools.accumulo.Utils.Formats._
 import org.locationtech.geomesa.tools.accumulo._
 import org.locationtech.geomesa.tools.accumulo.commands.ExportCommand.ExportParameters
@@ -43,13 +40,13 @@
     val fmt = Formats.withName(params.format.toLowerCase(Locale.US))
     val features = fmt match {
       case SHP =>
-        val schemaString =
+        val schemaString: Seq[String] =
           if (params.attributes == null) {
-            ShapefileExport.modifySchema(sft)
+            Seq(ShapefileExport.modifySchema(sft))
           } else {
-            ShapefileExport.replaceGeomInAttributesString(params.attributes, sft)
+            Seq(ShapefileExport.replaceGeomInAttributesString(params.attributes, sft))
           }
-        getFeatureCollection(Some(schemaString), ds, params)
+        getFeatureCollection(Some(seqAsJavaList(schemaString)), ds, params)
       case _ =>
         getFeatureCollection(None, ds, params)
     }
@@ -76,66 +73,6 @@
     logger.info(s"Feature export complete to ${Option(params.file).map(_.getPath).getOrElse("standard out")} " +
         s"in ${System.currentTimeMillis() - start}ms")
   }
-<<<<<<< HEAD
-
-  def getFeatureCollection(fmt: Formats): SimpleFeatureCollection = {
-    lazy val sft = ds.getSchema(params.featureName)
-    fmt match {
-      case SHP =>
-        val schemaString: Seq[String] =
-          if (params.attributes == null) {
-            Seq(ShapefileExport.modifySchema(sft))
-          } else {
-            Seq(ShapefileExport.replaceGeomInAttributesString(params.attributes, sft))
-          }
-        getFeatureCollection(Some(seqAsJavaList(schemaString)))
-      case BIN =>
-        sft.getDtgField.foreach(BinFileExport.DEFAULT_TIME = _)
-        getFeatureCollection(Some(seqAsJavaList(Seq(BinFileExport.getAttributeList(params)))))
-      case _ => getFeatureCollection()
-    }
-  }
-
-  def getFeatureCollection(overrideAttributes: Option[java.util.List[String]] = None): SimpleFeatureCollection = {
-    val filter = Option(params.cqlFilter).map(ECQL.toFilter).getOrElse(Filter.INCLUDE)
-    logger.debug(s"Applying CQL filter ${filter.toString}")
-    val q = new Query(params.featureName, filter)
-    Option(params.maxFeatures).foreach(q.setMaxFeatures(_))
-    setOverrideAttributes(q, overrideAttributes.orElse(Option(params.attributes)))
-
-    // get the feature store used to query the GeoMesa data
-    val fs = ds.getFeatureSource(params.featureName)
-
-    // and execute the query
-    Try(fs.getFeatures(q)) match {
-      case Success(fc) => fc
-      case Failure(ex) =>
-        throw new Exception("Error: Could not create a SimpleFeatureCollection to export. Please ensure " +
-        "that all arguments are correct in the previous command.", ex)
-    }
-  }
-
-  def createOutputStream(skipCompression: Boolean = false): OutputStream = {
-    val out = if (params.file == null) System.out else new FileOutputStream(params.file)
-    val compressed = if (skipCompression || params.gzip == null) out else new GZIPOutputStream(out) {
-      `def`.setLevel(params.gzip) // hack to access the protected deflate level
-    }
-    new BufferedOutputStream(compressed)
-  }
-
-  // noinspection AccessorLikeMethodIsEmptyParen
-  def getWriter(): Writer = new OutputStreamWriter(createOutputStream())
-  
-  def checkShpFile(): File = {
-    if (params.file != null) {
-      params.file
-    } else {
-      throw new ParameterException("Error: -o or --output for file-based output is required for " +
-          "shapefile export (stdout not supported for shape files)")
-    }
-  }
-=======
->>>>>>> b795df8c
 }
 
 object ExportCommand {
@@ -144,40 +81,6 @@
     @Parameter(names = Array("-F", "--format"), description = "Format to export (csv|tsv|gml|json|shp|avro)")
     var format: String = "csv"
 
-<<<<<<< HEAD
-    @Parameter(names = Array("-m", "--max-features"), description = "Maximum number of features to return. default: Unlimited")
-    var maxFeatures: Integer = null
-
-    @Parameter(names = Array("-a", "--attributes"), description = "Attributes from feature to export " +
-      "(comma-separated)...Comma-separated expressions with each in the format " +
-      "attribute[=filter_function_expression]|derived-attribute=filter_function_expression. " +
-      "filter_function_expression is an expression of filter function applied to attributes, literals " +
-      "and filter functions, i.e. can be nested")
-    var attributes: java.util.List[String] = null
-
-    @Parameter(names = Array("--gzip"), description = "level of gzip compression to apply to output, from 1-9")
-    var gzip: Integer = null
-
-    @Parameter(names = Array("--id-attribute"), description = "name of the id attribute to export")
-    var idAttribute: String = null
-
-    @Parameter(names = Array("--lat-attribute"), description = "name of the latitude attribute to export")
-    var latAttribute: String = null
-
-    @Parameter(names = Array("--lon-attribute"), description = "name of the longitude attribute to export")
-    var lonAttribute: String = null
-
-    @Parameter(names = Array("--dt-attribute"), description = "name of the date attribute to export")
-    var dateAttribute: String = null
-
-    @Parameter(names = Array("--label-attribute"), description = "name of the attribute to use as a bin file label")
-    var labelAttribute: String = null
-
-    @Parameter(names = Array("-o", "--output"), description = "name of the file to output to instead of std out")
-    var file: File = null
-
-=======
->>>>>>> b795df8c
     @Parameter(names = Array("--no-header"), description = "Export as a delimited text format (csv|tsv) without a type header", required = false)
     var noHeader: Boolean = false
   }
