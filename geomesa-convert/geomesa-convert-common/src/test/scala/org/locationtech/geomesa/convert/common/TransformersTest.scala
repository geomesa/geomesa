--- conflicted
+++ resolved
@@ -202,7 +202,6 @@
           val exp = Transformers.parseTransform("millisToDate($1)")
           exp.eval(Array("", millis)).asInstanceOf[Date] must be equalTo testDate
         }
-<<<<<<< HEAD
 
         "secsToDate" >> {
           val secs = testDate.getTime / 1000L
@@ -210,8 +209,6 @@
           exp.eval(Array("", secs)).asInstanceOf[Date] must be equalTo testDate
         }
 
-=======
->>>>>>> 8f557c7a
       }
 
       "handle point geometries" >> {
@@ -294,7 +291,7 @@
         exp.eval(Array("", "abcd")).asInstanceOf[Int] mustEqual 0
       }
 
-      "handle exceptions to conversions" >> {
+      "handle exceptions to millisecond conversions" >> {
         val exp = Transformers.parseTransform("try(millisToDate($1), now())")
         val millis = 100000L
         exp.eval(Array("", millis)).asInstanceOf[Date] mustEqual new Date(millis)
@@ -302,10 +299,26 @@
         exp.eval(Array("", "abcd")).asInstanceOf[Date].getTime must beCloseTo(System.currentTimeMillis(), 100)
       }
 
-      "handle exceptions with null defaults" >> {
+      "handle exceptions to millisecond conversions with null defaults" >> {
         val exp = Transformers.parseTransform("try(millisToDate($1), null)")
         val millis = 100000L
         exp.eval(Array("", millis)).asInstanceOf[Date] mustEqual new Date(millis)
+        exp.eval(Array("", "")).asInstanceOf[Date] must beNull
+        exp.eval(Array("", "abcd")).asInstanceOf[Date] must beNull
+      }
+
+      "handle exceptions to second conversions" >> {
+        val exp = Transformers.parseTransform("try(secsToDate($1), now())")
+        val secs = 100L
+        exp.eval(Array("", secs)).asInstanceOf[Date] mustEqual new Date(secs*1000L)
+        exp.eval(Array("", "")).asInstanceOf[Date].getTime must beCloseTo(System.currentTimeMillis()/1000L, 100)
+        exp.eval(Array("", "abcd")).asInstanceOf[Date].getTime must beCloseTo(System.currentTimeMillis()/1000L, 100)
+      }
+
+      "handle exceptions to second conversions with null defaults" >> {
+        val exp = Transformers.parseTransform("try(secsToDate($1), null)")
+        val secs = 100L
+        exp.eval(Array("", secs)).asInstanceOf[Date] mustEqual new Date(secs*1000L)
         exp.eval(Array("", "")).asInstanceOf[Date] must beNull
         exp.eval(Array("", "abcd")).asInstanceOf[Date] must beNull
       }
