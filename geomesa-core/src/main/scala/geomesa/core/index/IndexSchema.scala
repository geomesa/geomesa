/*
 * Copyright 2013 Commonwealth Computer Research, Inc.
 *
 * Licensed under the Apache License, Version 2.0 (the "License");
 * you may not use this file except in compliance with the License.
 * You may obtain a copy of the License at
 *
 * http://www.apache.org/licenses/LICENSE-2.0
 *
 * Unless required by applicable law or agreed to in writing, software
 * distributed under the License is distributed on an "AS IS" BASIS,
 * WITHOUT WARRANTIES OR CONDITIONS OF ANY KIND, either express or implied.
 * See the License for the specific language governing permissions and
 * limitations under the License.
 */

package geomesa.core.index

import annotation.tailrec
import collection.JavaConversions._
import com.vividsolutions.jts.geom.Point
import com.vividsolutions.jts.geom.{Geometry,Polygon}
import geomesa.core.data._
import geomesa.core.index.QueryHints._
import geomesa.core.iterators._
import geomesa.utils.text.{WKBUtils, WKTUtils}
import java.nio.ByteBuffer
import java.util.Map.Entry
import java.util.{Iterator => JIterator}
import org.apache.accumulo.core.client.BatchScanner
import org.apache.accumulo.core.data.Key
import org.apache.accumulo.core.data.Value
<<<<<<< HEAD
import org.apache.accumulo.core.iterators.user.RegExFilter
import org.apache.hadoop.io.Text
=======
>>>>>>> ea4000e2
import org.geotools.data.{DataUtilities, Query}
import org.joda.time.format.DateTimeFormat
import org.joda.time.{DateTimeZone, DateTime, Interval}
import org.opengis.feature.simple.{SimpleFeature, SimpleFeatureType}
import scala.util.parsing.combinator.RegexParsers

// A secondary index consists of interleaved elements of a composite key stored in
// Accumulo's key (row, column family, and column qualifier)
//
// A spatio-temporal index utilizes the location and the time of an entry to construct
// the secondary index.
//
// An index schema consists of the mapping of the composite key (time,space) to the three
// elements of a Accumulo key.  The mapping is specified using the printf-like format string.
// The format string consists of an entry for each of the row, column family, and column
// qualifier.  The entry consists of formatting directives of the composite key.  A directive
// has the following form:
//
// %[formatting options]#[formatting code]
//
// The following format codes are available
// s    => the separator character
// r    => a random partitioner - creates shards on [0, option], that is
//         (option + 1) separate partitions
// gh   => geohash formatter - options are the start character and number of characters
// d    => date formatter - options are any properly formed date format string
// cstr => constant string formatter
//
// An entry consists of a sequence of formatting directives with and must start with the
// separator directive.  For example, the following entry format:
//
// %~#s%999#r%0,4#gh%HHmm#d
//
// specifies that the separator character is a '~', then a random partition element between 000
// and 999, then the first four characters of the geohash, then the hours and minutes of the time
// of the entry.  The resulting Accumulo key element might look like "342~tmw1~1455"
//
// A full schema consists of 3 entry formatting directives separated by '::'.  The following is
// an example of a fully specified index schema:
//
// %~#s%999#r%0,4#gh%HHmm#d::%~#s%4,2#gh::%~#s%6,1#gh%yyyyMMdd#d

case class IndexSchema(encoder: IndexEncoder,
                       decoder: IndexEntryDecoder,
                       planner: IndexQueryPlanner,
                       featureType: SimpleFeatureType,
                       featureEncoder: SimpleFeatureEncoder) {

  def encode(entry: SimpleFeature) = encoder.encode(entry)
  def decode(key: Key): SimpleFeature = decoder.decode(key)

  import IndexSchema._

  // utility method to ask for the maximum allowable shard number
  def maxShard: Int =
    encoder.rowf match {
      case CompositeTextFormatter(Seq(PartitionTextFormatter(numPartitions), xs@_*), sep) => numPartitions
      case _ => 1  // couldn't find a matching partitioner
    }

  def query(query: Query, bs: BatchScanner): Iterator[SimpleFeature] = {
    // Perform the query
    val accumuloIterator = planner.getIterator(bs, query)
    // Convert Accumulo results to SimpleFeatures.
    adaptIterator(accumuloIterator, query)
  }

  // This function decodes/transforms that Iterator of Accumulo Key-Values into an Iterator of SimpleFeatures.
  def adaptIterator(accumuloIterator: JIterator[Entry[Key,Value]], query: Query): Iterator[SimpleFeature] = {
    val returnSFT = getReturnSFT(query)

    // the final iterator may need duplicates removed
    val uniqKVIter: Iterator[Entry[Key,Value]] =
      if (mayContainDuplicates(featureType))
<<<<<<< HEAD
        new DeDuplicatingIterator(rawIter, (key: Key, value: Value) => featureEncoder.extractFeatureId(value))
      else rawIter

    // return only the attribute-maps (the values out of this iterator)
    finalIter.map(_.getValue)
  }

}

object IndexEntry {

  import collection.JavaConversions._
  implicit class IndexEntrySFT(sf: SimpleFeature) {
    lazy val userData = sf.getFeatureType.getUserData
    lazy val dtgStartField = userData.getOrElse(SF_PROPERTY_START_TIME, SF_PROPERTY_START_TIME).asInstanceOf[String]
    lazy val dtgEndField = userData.getOrElse(SF_PROPERTY_END_TIME, SF_PROPERTY_END_TIME).asInstanceOf[String]

    lazy val sid = sf.getID
    lazy val gh = GeohashUtils.reconstructGeohashFromGeometry(geometry)
    def geometry = sf.getDefaultGeometry.asInstanceOf[Geometry]
    def setGeometry(geometry: Geometry) {
      sf.setDefaultGeometry(geometry)
    }

    private def getTime(attr: String) = sf.getAttribute(attr).asInstanceOf[java.util.Date]
    def startTime = getTime(dtgStartField)
    def endTime   = getTime(dtgEndField)
    lazy val dt   = Option(startTime).map { d => new DateTime(d) }

    private def setTime(attr: String, time: DateTime) =
      sf.setAttribute(attr, if (time == null) null else time.toDate)

    def setStartTime(time: DateTime) = setTime(dtgStartField, time)
    def setEndTime(time: DateTime)   = setTime(dtgEndField, time)
  }

}

case class IndexEncoder(rowf: TextFormatter[SimpleFeature],
                        cff: TextFormatter[SimpleFeature],
                        cqf: TextFormatter[SimpleFeature],
                        featureEncoder: SimpleFeatureEncoder) {

  import GeohashUtils._
  import IndexEntry._

  val formats = Array(rowf,cff,cqf)

  // the resolutions are valid for decomposed objects are all 5-bit boundaries
  // between 5-bits and 35-bits (inclusive)
  lazy val decomposableResolutions: ResolutionRange = new ResolutionRange(0, 35, 5)

  // the maximum number of sub-units into which a geometry may be decomposed
  lazy val maximumDecompositions: Int = 5

  def encode(entryToEncode: SimpleFeature): List[KeyValuePair] = {
    // decompose non-point geometries into multiple index entries
    // (a point will return a single GeoHash at the maximum allowable resolution)
    val geohashes =
      decomposeGeometry(entryToEncode.geometry, maximumDecompositions, decomposableResolutions)

    val entries = geohashes.map { gh =>
      val copy = SimpleFeatureBuilder.copy(entryToEncode)
      val geom = getGeohashGeom(gh)
      copy.setDefaultGeometry(geom)
      copy
    }

    // remember the resulting index-entries
    val keys = entries.map { entry =>
      val Array(r, cf, cq) = formats.map { _.format(entry) }
      new Key(r, cf, cq, entry.dt.map(_.getMillis).getOrElse(DateTime.now().getMillis))
    }
    val rowIDs = keys.map(_.getRow)
    val id = new Text(entryToEncode.sid)

    val indexValue = IndexSchema.encodeIndexValue(entryToEncode)
    val iv = new Value(indexValue)
    // the index entries are (key, FID) pairs
    val indexEntries = keys.map { k => (k, iv) }

    // the (single) data value is the encoded (serialized-to-string) SimpleFeature
    val dataValue = featureEncoder.encode(entryToEncode)

    // each data entry contains the encoded SimpleFeature.
    // We use a magic string in the CQ to mark the difference.
    val dataEntries = rowIDs.map { rowID =>
      val key = new Key(rowID, id, DATA_CQ)
      (key, dataValue)
    }

    (indexEntries ++ dataEntries).toList
  }

}

case class IndexEntryDecoder(ghDecoder: GeohashDecoder,
                             dtDecoder: Option[DateDecoder]) {

  import GeohashUtils._

  def decode(key: Key) = {
    val gh = getGeohashGeom(ghDecoder.decode(key))
    val dt = dtDecoder.map(_.decode(key))
    SimpleFeatureBuilder.build(indexSFT, List(gh, dt), "")
  }

}

case class IndexQueryPlanner(keyPlanner: KeyPlanner,
                             cfPlanner: ColumnFamilyPlanner,
                             schema:String,
                             featureType: SimpleFeatureType,
                             featureEncoder: SimpleFeatureEncoder) {

  // these are priority values for Accumulo iterators
  val HIGHEST_ITERATOR_PRIORITY = 0
  val LOWEST_ITERATOR_PRIORITY = 1000

  /**
   * Given a range of integers, return a uniformly-spaced sample whose count matches
   * the desired quantity.  The end-points of the range should be inclusive.
   *
   * @param minValue the minimum value of the range of integers
   * @param maxValue the maximum value of the range of integers
   * @param rawNumItems the number of points to allocate
   * @return the points uniformly spaced over this range
   */
  def apportionRange(minValue: Int = 0, maxValue: Int = 100, rawNumItems: Int = 3) : Seq[Int] = {
    val numItems = scala.math.max(rawNumItems, 1)
    if (minValue==maxValue) List.fill(numItems)(minValue)
    else {
      val span = maxValue - minValue
      (1 to numItems).map(n => scala.math.round((n-1.0)/(numItems-1.0)*span+minValue).toInt)
    }
  }

  def buildFilter(poly: Polygon, interval: Interval): KeyPlanningFilter =
    (IndexSchema.somewhere(poly), IndexSchema.somewhen(interval)) match {
      case (None, None)       => AcceptEverythingFilter
      case (None, Some(i))    => if (i.getStart == i.getEnd) DateFilter(i.getStart)
                                 else DateRangeFilter(i.getStart, i.getEnd)
      case (Some(p), None)    => SpatialFilter(poly)
      case (Some(p), Some(i)) => if (i.getStart == i.getEnd) SpatialDateFilter(p, i.getStart)
                                 else SpatialDateRangeFilter(p, i.getStart, i.getEnd)
    }

  // the order in which the various iterators are applied depends upon their
  // priority values:  lower priority-values run earlier, and higher priority-
  // values will run later; here, we visually assign priorities from highest
  // to lowest so that the first item in this list will run first, and the last
  // item in the list will run last
  val Seq(
    iteratorPriority_RowRegex, // highest priority:  runs first
    iteratorPriority_ColFRegex,
    iteratorPriority_SpatioTemporalIterator,
    iteratorPriority_AttributeAggregator,
    iteratorPriority_SimpleFeatureFilteringIterator  // lowest priority:  runs last
  ) = apportionRange(HIGHEST_ITERATOR_PRIORITY, LOWEST_ITERATOR_PRIORITY, 5)

  def within(bs: BatchScanner,
             poly: Polygon,
             interval: Interval,
             simpleFeatureType: String,
             ecql: Option[String],
             transforms: Option[String],
             transformSchema: Option[SimpleFeatureType] = None,
             queryID: String,
             density: Boolean = false,
             width: Int = 0,
             height: Int = 0) : JIterator[Entry[Key,Value]] = {

    // figure out which of our various filters we intend to use
    // based on the arguments passed in
    val filter = buildFilter(poly, interval)

    // set up row ranges and regular expression filter
    planQuery(bs, filter)

    // set up space, time iterators as appropriate for this filter
    filter match {
      case _ : SpatialDateFilter | _ : SpatialDateRangeFilter =>
        configureSpatioTemporalIntersectingIterator(bs, poly, interval)
      case _ : SpatialFilter =>
        configureSpatioTemporalIntersectingIterator(bs, poly)
      case _ : DateFilter | _ : DateRangeFilter =>
        configureTemporalIntersectingIterator(bs, interval)
      case _ =>  // degenerate case:  no polygon, no interval
        configureSpatioTemporalIntersectingIterator(bs, null, null)
    }

    // always set up the simple-feature filtering iterator
    configureSimpleFeatureFilteringIterator(bs, simpleFeatureType, ecql,
      transforms, transformSchema, density, poly, width, height)

    bs.iterator()
  }

  def configureFeatureEncoding(cfg: IteratorSetting) =
    cfg.addOption(FEATURE_ENCODING, featureEncoder.getName)

  // establishes the regular expression that defines (minimally) acceptable rows
  def configureRowRegexIterator(bs: BatchScanner, regex: String) {
    val name = "regexRow-" + randomPrintableString(5)
    val cfg = new IteratorSetting(iteratorPriority_RowRegex, name, classOf[RegExFilter])
    RegExFilter.setRegexs(cfg, regex, null, null, null, false)
    bs.addScanIterator(cfg)
  }

  // returns only the data entries -- no index entries -- for items whose
  // GeoHash-box intersects the query polygon; this is a coarse-grained filter
  def configureSpatioTemporalIntersectingIterator(bs: BatchScanner, poly: Polygon) {
    configureSpatioTemporalIntersectingIterator(bs, poly, null)
  }

  // returns only the data entries -- no index entries -- for items whose
  // DateTime intersects the query interval; this is a coarse-grained filter
  def configureTemporalIntersectingIterator(bs: BatchScanner,
                                            interval: Interval) {
    configureSpatioTemporalIntersectingIterator(bs, null, interval)
  }
=======
        new DeDuplicatingIterator(accumuloIterator, (key: Key, value: Value) => featureEncoder.extractFeatureId(value))
      else accumuloIterator
>>>>>>> ea4000e2

    // Decode according to the SFT return type.
    uniqKVIter.map { kv => featureEncoder.decode(returnSFT, kv.getValue) }
  }

<<<<<<< HEAD
  // assumes that it receives an iterator over data-only entries, and aggregates
  // the values into a map of attribute, value pairs
  def configureSimpleFeatureFilteringIterator(bs: BatchScanner,
                                              simpleFeatureType: String,
                                              ecql: Option[String],
                                              transforms: Option[String],
                                              transformSchema: Option[SimpleFeatureType],
                                              density: Boolean,
                                              poly: Polygon = null,
                                              width: Int, height: Int) {
    val clazz =
      if(density) classOf[DensityIterator]
      else classOf[SimpleFeatureFilteringIterator]

    val cfg = new IteratorSetting(iteratorPriority_SimpleFeatureFilteringIterator,
                                  "sffilter-" + randomPrintableString(5),
                                  clazz)

    configureFeatureEncoding(cfg)
    SimpleFeatureFilteringIterator.setFeatureType(cfg, simpleFeatureType)
    ecql.foreach(SimpleFeatureFilteringIterator.setECQLFilter(cfg, _))
    transforms.foreach(SimpleFeatureFilteringIterator.setTransforms(cfg, _, transformSchema))

    if(density) DensityIterator.configure(cfg, poly, width, height)
    bs.addScanIterator(cfg)
  }

  def randomPrintableString(length:Int=5) : String = (1 to length).
    map(i => Random.nextPrintableChar()).mkString

  def planQuery(bs: BatchScanner, filter: KeyPlanningFilter): BatchScanner = {
    val keyPlan = keyPlanner.getKeyPlan(filter)
    val columnFamilies = cfPlanner.getColumnFamiliesToFetch(filter)

    // always try to use range(s) to remove easy false-positives
    val accRanges: Seq[org.apache.accumulo.core.data.Range] = keyPlan match {
      case KeyRanges(ranges) => ranges.map(r => new org.apache.accumulo.core.data.Range(r.start, r.end))
      case _ => Seq(new org.apache.accumulo.core.data.Range())
    }
    bs.setRanges(accRanges)

    // always try to set a RowID regular expression
    //@TODO this is broken/disabled as a result of the KeyTier
    keyPlan.toRegex match {
      case KeyRegex(regex) => configureRowRegexIterator(bs, regex)
      case _ => // do nothing
    }

    // if you have a list of distinct column-family entries, fetch them
    columnFamilies match {
      case KeyList(keys) => keys.foreach(cf => bs.fetchColumnFamily(new Text(cf)))
      case _ => // do nothing
=======
  // This function calculates the SimpleFeatureType of the returned SFs.
  private def getReturnSFT(query: Query): SimpleFeatureType =
    query match {
      case _: Query if query.getHints.containsKey(DENSITY_KEY)  =>
        DataUtilities.createType(featureType.getTypeName, "encodedraster:String,geom:Point:srid=4326")
      case _: Query if query.getHints.get(TRANSFORM_SCHEMA) != null =>
        query.getHints.get(TRANSFORM_SCHEMA).asInstanceOf[SimpleFeatureType]
      case _ => featureType
>>>>>>> ea4000e2
    }
}

object IndexSchema extends RegexParsers {
  val minDateTime = new DateTime(0, 1, 1, 0, 0, 0, DateTimeZone.forID("UTC"))
  val maxDateTime = new DateTime(9999, 12, 31, 23, 59, 59, DateTimeZone.forID("UTC"))
  val everywhen = new Interval(minDateTime, maxDateTime)
  val everywhere = WKTUtils.read("POLYGON((-180 -90,180 -90,180 90,-180 90,-180 -90))").asInstanceOf[Polygon]

  def somewhen(interval: Interval): Option[Interval] =
    interval match {
      case null                => None
      case i if i == everywhen => None
      case _                   => Some(interval)
    }

  def somewhere(poly: Geometry): Option[Polygon] =
    poly match {
      case null                 => None
      case p if p == everywhere => None
      case p: Polygon           => Some(p)
      case _                    => None
    }

  val DEFAULT_TIME = new DateTime(0, DateTimeZone.forID("UTC"))

  val emptyBytes = new Value(Array[Byte]())

  def pattern[T](p: => Parser[T], code: String): Parser[T] = "%" ~> p <~ ("#" + code)

  // A separator character, typically '%~#s' would indicate that elements are to be separated
  // with a '~'
  def sep = pattern("\\W".r, "s")

  // A random partitioner.  '%999#r' would write a random value between 000 and 999 inclusive
  def randPartitionPattern = pattern("\\d+".r,"r")
  def randEncoder: Parser[PartitionTextFormatter[SimpleFeature]] = randPartitionPattern ^^ {
    case d => PartitionTextFormatter(d.toInt)
  }

  def offset = "[0-9]+".r ^^ { _.toInt }
  def bits = "[0-9]+".r ^^ { _.toInt }

  // A geohash encoder.  '%2,4#gh' indicates that two characters starting at character 4 should
  // be extracted from the geohash and written to the field
  def geohashPattern = pattern((offset <~ ",") ~ bits, "gh")
  def geohashEncoder: Parser[GeoHashTextFormatter] = geohashPattern ^^ {
    case o ~ b => GeoHashTextFormatter(o, b)
  }

  // A date encoder. '%YYYY#d' would pull out the year from the date and write it to the key
  def datePattern = pattern("\\w+".r,"d")
  def dateEncoder: Parser[DateTextFormatter] = datePattern ^^ {
    case t => DateTextFormatter(t)
  }

  // A constant string encoder. '%fname#cstr' would yield fname
  //  We match any string other that does *not* contain % or # since we use those for delimiters
  def constStringPattern = pattern("[^%#]+".r, "cstr")
  def constantStringEncoder: Parser[ConstantTextFormatter[SimpleFeature]] = constStringPattern ^^ {
    case str => ConstantTextFormatter(str)
  }

  // a key element consists of a separator and any number of random partitions, geohashes, and dates
  def keypart: Parser[CompositeTextFormatter[SimpleFeature]] =
    (sep ~ rep(randEncoder | geohashEncoder | dateEncoder | constantStringEncoder)) ^^ {
      case sep ~ xs => CompositeTextFormatter[SimpleFeature](xs, sep)
    }

  // the column qualifier must end with an ID-encoder
  def cqpart: Parser[CompositeTextFormatter[SimpleFeature]] =
    phrase(sep ~ rep(randEncoder | geohashEncoder | dateEncoder | constantStringEncoder) ~ idEncoder) ^^ {
      case sep ~ xs ~ id => CompositeTextFormatter[SimpleFeature](xs :+ id, sep)
    }

  // An index key is three keyparts, one for row, colf, and colq
  def formatter = keypart ~ "::" ~ keypart ~ "::" ~ cqpart ^^ {
    case rowf ~ "::" ~ cff ~ "::" ~ cqf => (rowf, cff, cqf)
  }

  // builds the encoder from a string representation
  def buildKeyEncoder(s: String, featureEncoder: SimpleFeatureEncoder): IndexEncoder = {
    val (rowf, cff, cqf) = parse(formatter, s).get
    IndexEncoder(rowf, cff, cqf, featureEncoder)
  }

  // extracts an entire date encoder from a key part
  @tailrec
  def extractDateEncoder(seq: Seq[TextFormatter[_]], offset: Int, sepLength: Int): Option[(String, Int)] =
    seq match {
      case DateTextFormatter(f)::xs => Some(f,offset)
      case x::xs => extractDateEncoder(xs, offset + x.numBits + sepLength, sepLength)
      case Nil => None
    }

  // builds the date decoder to deserialize the entire date from the parts of the index key
  def dateDecoderParser = keypart ~ "::" ~ keypart ~ "::" ~ cqpart ^^ {
    case rowf ~ "::" ~ cff ~ "::" ~ cqf => {
      // extract the per-key-portion date encoders; each is optional
      val rowVals: Option[(String,Int)] = extractDateEncoder(rowf.lf, 0, rowf.sep.length)
      val cfVals: Option[(String,Int)] = extractDateEncoder(cff.lf, 0, cff.sep.length)
      val cqVals: Option[(String,Int)] = extractDateEncoder(cqf.lf, 0, cqf.sep.length)

      // build a non-None list of these date extractors
      val netVals : Iterable[(AbstractExtractor,String)] =
        rowVals.map(_ match { case (f,offset) => { (RowExtractor(offset, f.length), f)}}) ++
        cfVals.map(_ match { case (f,offset) => { (ColumnFamilyExtractor(offset, f.length), f)}}) ++
        cqVals.map(_ match { case (f,offset) => { (ColumnQualifierExtractor(offset, f.length), f)}})

      // consolidate this into a single extractor-sequence and date format
      val consolidatedVals: (Seq[AbstractExtractor],String) = netVals.
        foldLeft((List[AbstractExtractor](),""))((t1,t2) => t1 match { case (extractors,fs) =>
          t2 match { case (extractor,f) => (extractors ++ List(extractor), fs + f)
      }})

      // issue:  not all schema contain a date-portion;
      // for those that do, you have already parsed it;
      // for those that do not, you must return None
      consolidatedVals match {
        case (extractors,fs) if (!extractors.isEmpty) => Some(DateDecoder(extractors, fs))
        case _ => None
      }
  }}

  def buildDateDecoder(s: String): Option[DateDecoder] = parse(dateDecoderParser, s).get

  // extracts the geohash encoder from a keypart
  @tailrec
  def extractGeohashEncoder(seq: Seq[TextFormatter[_]], offset: Int, sepLength: Int): (Int, (Int, Int)) =
    seq match {
      case GeoHashTextFormatter(off, bits)::xs => (offset, (off, bits))
      case x::xs => extractGeohashEncoder(xs, offset + x.numBits + sepLength, sepLength)
      case Nil => (0,(0,0))
    }

  // builds a geohash decoder to extract the entire geohash from the parts of the index key
  def ghDecoderParser = keypart ~ "::" ~ keypart ~ "::" ~ cqpart ^^ {
    case rowf ~ "::" ~ cff ~ "::" ~ cqf => {
      val (roffset, (ghoffset, rbits)) = extractGeohashEncoder(rowf.lf, 0, rowf.sep.length)
      val (cfoffset, (ghoffset2, cfbits)) = extractGeohashEncoder(cff.lf, 0, cff.sep.length)
      val (cqoffset, (ghoffset3, cqbits)) = extractGeohashEncoder(cqf.lf, 0, cqf.sep.length)
      val l = List((ghoffset, RowExtractor(roffset, rbits)),
        (ghoffset2, ColumnFamilyExtractor(cfoffset, cfbits)),
        (ghoffset3, ColumnQualifierExtractor(cqoffset, cqbits)))
      GeohashDecoder(l.sortBy { case (off, _) => off }.map { case (_, e) => e })
    }
  }

  def buildGeohashDecoder(s: String): GeohashDecoder = parse(ghDecoderParser, s).get

  def extractIdEncoder(seq: Seq[TextFormatter[_]], offset: Int, sepLength: Int): Int =
    seq match {
      case IdFormatter(maxLength)::xs => maxLength
      case _ => sys.error("Id must be first element of column qualifier")
    }

  // An id encoder. '%15#id' would pad the id out to 15 characters
  def idEncoder: Parser[IdFormatter] = pattern("[0-9]*".r, "id") ^^ {
    case len if len.length > 0 => IdFormatter(len.toInt)
    case _                     => IdFormatter(0)
  }

  def idDecoderParser = keypart ~ "::" ~ keypart ~ "::" ~ cqpart ^^ {
    case rowf ~ "::" ~ cff ~ "::" ~ cqf => {
      val bits = extractIdEncoder(cqf.lf, 0, cqf.sep.length)
      IdDecoder(Seq(ColumnQualifierExtractor(0, bits)))
    }
  }

  def buildIdDecoder(s: String) = parse(idDecoderParser, s).get

  def constStringPlanner: Parser[ConstStringPlanner] = constStringPattern ^^ {
    case str => ConstStringPlanner(str)
  }

  def randPartitionPlanner: Parser[RandomPartitionPlanner] = randPartitionPattern ^^ {
    case d => RandomPartitionPlanner(d.toInt)
  }

  def datePlanner: Parser[DatePlanner] = datePattern ^^ {
    case fmt => DatePlanner(DateTimeFormat.forPattern(fmt))
  }

  def geohashKeyPlanner: Parser[GeoHashKeyPlanner] = geohashPattern ^^ {
    case o ~ b => GeoHashKeyPlanner(o, b)
  }

  def keyPlanner: Parser[KeyPlanner] =
    sep ~ rep(constStringPlanner | datePlanner | randPartitionPlanner | geohashKeyPlanner) <~ "::.*".r ^^ {
      case sep ~ list => CompositePlanner(list, sep)
    }

  def buildKeyPlanner(s: String) = parse(keyPlanner, s) match {
    case Success(result, _) => result
    case fail: NoSuccess => throw new Exception(fail.msg)
  }


  def geohashColumnFamilyPlanner: Parser[GeoHashColumnFamilyPlanner] = (keypart ~ "::") ~> (sep ~ rep(randEncoder | geohashEncoder | dateEncoder | constantStringEncoder)) <~ ("::" ~ keypart) ^^ {
    case sep ~ xs => xs.find(tf => tf match {
      case gh: GeoHashTextFormatter => true
      case _ => false
    }).map(ghtf => ghtf match {
      case GeoHashTextFormatter(o, n) => GeoHashColumnFamilyPlanner(o,n)
    }).get
  }

  def buildColumnFamilyPlanner(s: String): ColumnFamilyPlanner = parse(geohashColumnFamilyPlanner, s) match {
    case Success(result, _) => result
    case fail: NoSuccess => throw new Exception(fail.msg)
  }

  // only those geometries known to contain only point data can guarantee that
  // they do not contain duplicates
  def mayContainDuplicates(featureType: SimpleFeatureType): Boolean =
    if (featureType == null) true
    else featureType.getGeometryDescriptor.getType.getBinding != classOf[Point]

  // builds a IndexSchema (requiring a feature type)
  def apply(s: String,
            featureType: SimpleFeatureType,
            featureEncoder: SimpleFeatureEncoder): IndexSchema = {
    val keyEncoder        = buildKeyEncoder(s, featureEncoder)
    val geohashDecoder    = buildGeohashDecoder(s)
    val dateDecoder       = buildDateDecoder(s)
    val keyPlanner        = buildKeyPlanner(s)
    val cfPlanner         = buildColumnFamilyPlanner(s)
    val indexEntryDecoder = IndexEntryDecoder(geohashDecoder, dateDecoder)
    val queryPlanner      = IndexQueryPlanner(keyPlanner, cfPlanner, s, featureType, featureEncoder)
    IndexSchema(keyEncoder, indexEntryDecoder, queryPlanner, featureType, featureEncoder)
  }

  def getIndexEntryDecoder(s: String) = {
    val geohashDecoder    = buildGeohashDecoder(s)
    val dateDecoder       = buildDateDecoder(s)
    IndexEntryDecoder(geohashDecoder, dateDecoder)
  }

  // the index value consists of the feature's:
  // 1.  ID
  // 2.  WKB-encoded geometry
  // 3.  start-date/time
  def encodeIndexValue(entry: SimpleFeature): Value = {
    import IndexEntry._
    val encodedId = entry.sid.getBytes
    val encodedGeom = WKBUtils.write(entry.geometry)
    val encodedDtg = entry.dt.map(dtg => ByteBuffer.allocate(8).putLong(dtg.getMillis).array()).getOrElse(Array[Byte]())

    new Value(
      ByteBuffer.allocate(4).putInt(encodedId.length).array() ++ encodedId ++
      ByteBuffer.allocate(4).putInt(encodedGeom.length).array() ++ encodedGeom ++
      encodedDtg)
  }

  case class DecodedIndexValue(id: String, geom: Geometry, dtgMillis: Option[Long])

  def decodeIndexValue(v: Value): DecodedIndexValue = {
    val buf = v.get()
    val idLength = ByteBuffer.wrap(buf, 0, 4).getInt
    val (idPortion, geomDatePortion) = buf.drop(4).splitAt(idLength)
    val id = new String(idPortion)
    val geomLength = ByteBuffer.wrap(geomDatePortion, 0, 4).getInt
    if(geomLength < (geomDatePortion.length - 4)) {
      val (l,r) = geomDatePortion.drop(4).splitAt(geomLength)
      DecodedIndexValue(id, WKBUtils.read(l), Some(ByteBuffer.wrap(r).getLong))
    } else {
      DecodedIndexValue(id, WKBUtils.read(geomDatePortion.drop(4)), None)
    }
  }

}<|MERGE_RESOLUTION|>--- conflicted
+++ resolved
@@ -30,11 +30,6 @@
 import org.apache.accumulo.core.client.BatchScanner
 import org.apache.accumulo.core.data.Key
 import org.apache.accumulo.core.data.Value
-<<<<<<< HEAD
-import org.apache.accumulo.core.iterators.user.RegExFilter
-import org.apache.hadoop.io.Text
-=======
->>>>>>> ea4000e2
 import org.geotools.data.{DataUtilities, Query}
 import org.joda.time.format.DateTimeFormat
 import org.joda.time.{DateTimeZone, DateTime, Interval}
@@ -109,291 +104,13 @@
     // the final iterator may need duplicates removed
     val uniqKVIter: Iterator[Entry[Key,Value]] =
       if (mayContainDuplicates(featureType))
-<<<<<<< HEAD
-        new DeDuplicatingIterator(rawIter, (key: Key, value: Value) => featureEncoder.extractFeatureId(value))
-      else rawIter
-
-    // return only the attribute-maps (the values out of this iterator)
-    finalIter.map(_.getValue)
-  }
-
-}
-
-object IndexEntry {
-
-  import collection.JavaConversions._
-  implicit class IndexEntrySFT(sf: SimpleFeature) {
-    lazy val userData = sf.getFeatureType.getUserData
-    lazy val dtgStartField = userData.getOrElse(SF_PROPERTY_START_TIME, SF_PROPERTY_START_TIME).asInstanceOf[String]
-    lazy val dtgEndField = userData.getOrElse(SF_PROPERTY_END_TIME, SF_PROPERTY_END_TIME).asInstanceOf[String]
-
-    lazy val sid = sf.getID
-    lazy val gh = GeohashUtils.reconstructGeohashFromGeometry(geometry)
-    def geometry = sf.getDefaultGeometry.asInstanceOf[Geometry]
-    def setGeometry(geometry: Geometry) {
-      sf.setDefaultGeometry(geometry)
-    }
-
-    private def getTime(attr: String) = sf.getAttribute(attr).asInstanceOf[java.util.Date]
-    def startTime = getTime(dtgStartField)
-    def endTime   = getTime(dtgEndField)
-    lazy val dt   = Option(startTime).map { d => new DateTime(d) }
-
-    private def setTime(attr: String, time: DateTime) =
-      sf.setAttribute(attr, if (time == null) null else time.toDate)
-
-    def setStartTime(time: DateTime) = setTime(dtgStartField, time)
-    def setEndTime(time: DateTime)   = setTime(dtgEndField, time)
-  }
-
-}
-
-case class IndexEncoder(rowf: TextFormatter[SimpleFeature],
-                        cff: TextFormatter[SimpleFeature],
-                        cqf: TextFormatter[SimpleFeature],
-                        featureEncoder: SimpleFeatureEncoder) {
-
-  import GeohashUtils._
-  import IndexEntry._
-
-  val formats = Array(rowf,cff,cqf)
-
-  // the resolutions are valid for decomposed objects are all 5-bit boundaries
-  // between 5-bits and 35-bits (inclusive)
-  lazy val decomposableResolutions: ResolutionRange = new ResolutionRange(0, 35, 5)
-
-  // the maximum number of sub-units into which a geometry may be decomposed
-  lazy val maximumDecompositions: Int = 5
-
-  def encode(entryToEncode: SimpleFeature): List[KeyValuePair] = {
-    // decompose non-point geometries into multiple index entries
-    // (a point will return a single GeoHash at the maximum allowable resolution)
-    val geohashes =
-      decomposeGeometry(entryToEncode.geometry, maximumDecompositions, decomposableResolutions)
-
-    val entries = geohashes.map { gh =>
-      val copy = SimpleFeatureBuilder.copy(entryToEncode)
-      val geom = getGeohashGeom(gh)
-      copy.setDefaultGeometry(geom)
-      copy
-    }
-
-    // remember the resulting index-entries
-    val keys = entries.map { entry =>
-      val Array(r, cf, cq) = formats.map { _.format(entry) }
-      new Key(r, cf, cq, entry.dt.map(_.getMillis).getOrElse(DateTime.now().getMillis))
-    }
-    val rowIDs = keys.map(_.getRow)
-    val id = new Text(entryToEncode.sid)
-
-    val indexValue = IndexSchema.encodeIndexValue(entryToEncode)
-    val iv = new Value(indexValue)
-    // the index entries are (key, FID) pairs
-    val indexEntries = keys.map { k => (k, iv) }
-
-    // the (single) data value is the encoded (serialized-to-string) SimpleFeature
-    val dataValue = featureEncoder.encode(entryToEncode)
-
-    // each data entry contains the encoded SimpleFeature.
-    // We use a magic string in the CQ to mark the difference.
-    val dataEntries = rowIDs.map { rowID =>
-      val key = new Key(rowID, id, DATA_CQ)
-      (key, dataValue)
-    }
-
-    (indexEntries ++ dataEntries).toList
-  }
-
-}
-
-case class IndexEntryDecoder(ghDecoder: GeohashDecoder,
-                             dtDecoder: Option[DateDecoder]) {
-
-  import GeohashUtils._
-
-  def decode(key: Key) = {
-    val gh = getGeohashGeom(ghDecoder.decode(key))
-    val dt = dtDecoder.map(_.decode(key))
-    SimpleFeatureBuilder.build(indexSFT, List(gh, dt), "")
-  }
-
-}
-
-case class IndexQueryPlanner(keyPlanner: KeyPlanner,
-                             cfPlanner: ColumnFamilyPlanner,
-                             schema:String,
-                             featureType: SimpleFeatureType,
-                             featureEncoder: SimpleFeatureEncoder) {
-
-  // these are priority values for Accumulo iterators
-  val HIGHEST_ITERATOR_PRIORITY = 0
-  val LOWEST_ITERATOR_PRIORITY = 1000
-
-  /**
-   * Given a range of integers, return a uniformly-spaced sample whose count matches
-   * the desired quantity.  The end-points of the range should be inclusive.
-   *
-   * @param minValue the minimum value of the range of integers
-   * @param maxValue the maximum value of the range of integers
-   * @param rawNumItems the number of points to allocate
-   * @return the points uniformly spaced over this range
-   */
-  def apportionRange(minValue: Int = 0, maxValue: Int = 100, rawNumItems: Int = 3) : Seq[Int] = {
-    val numItems = scala.math.max(rawNumItems, 1)
-    if (minValue==maxValue) List.fill(numItems)(minValue)
-    else {
-      val span = maxValue - minValue
-      (1 to numItems).map(n => scala.math.round((n-1.0)/(numItems-1.0)*span+minValue).toInt)
-    }
-  }
-
-  def buildFilter(poly: Polygon, interval: Interval): KeyPlanningFilter =
-    (IndexSchema.somewhere(poly), IndexSchema.somewhen(interval)) match {
-      case (None, None)       => AcceptEverythingFilter
-      case (None, Some(i))    => if (i.getStart == i.getEnd) DateFilter(i.getStart)
-                                 else DateRangeFilter(i.getStart, i.getEnd)
-      case (Some(p), None)    => SpatialFilter(poly)
-      case (Some(p), Some(i)) => if (i.getStart == i.getEnd) SpatialDateFilter(p, i.getStart)
-                                 else SpatialDateRangeFilter(p, i.getStart, i.getEnd)
-    }
-
-  // the order in which the various iterators are applied depends upon their
-  // priority values:  lower priority-values run earlier, and higher priority-
-  // values will run later; here, we visually assign priorities from highest
-  // to lowest so that the first item in this list will run first, and the last
-  // item in the list will run last
-  val Seq(
-    iteratorPriority_RowRegex, // highest priority:  runs first
-    iteratorPriority_ColFRegex,
-    iteratorPriority_SpatioTemporalIterator,
-    iteratorPriority_AttributeAggregator,
-    iteratorPriority_SimpleFeatureFilteringIterator  // lowest priority:  runs last
-  ) = apportionRange(HIGHEST_ITERATOR_PRIORITY, LOWEST_ITERATOR_PRIORITY, 5)
-
-  def within(bs: BatchScanner,
-             poly: Polygon,
-             interval: Interval,
-             simpleFeatureType: String,
-             ecql: Option[String],
-             transforms: Option[String],
-             transformSchema: Option[SimpleFeatureType] = None,
-             queryID: String,
-             density: Boolean = false,
-             width: Int = 0,
-             height: Int = 0) : JIterator[Entry[Key,Value]] = {
-
-    // figure out which of our various filters we intend to use
-    // based on the arguments passed in
-    val filter = buildFilter(poly, interval)
-
-    // set up row ranges and regular expression filter
-    planQuery(bs, filter)
-
-    // set up space, time iterators as appropriate for this filter
-    filter match {
-      case _ : SpatialDateFilter | _ : SpatialDateRangeFilter =>
-        configureSpatioTemporalIntersectingIterator(bs, poly, interval)
-      case _ : SpatialFilter =>
-        configureSpatioTemporalIntersectingIterator(bs, poly)
-      case _ : DateFilter | _ : DateRangeFilter =>
-        configureTemporalIntersectingIterator(bs, interval)
-      case _ =>  // degenerate case:  no polygon, no interval
-        configureSpatioTemporalIntersectingIterator(bs, null, null)
-    }
-
-    // always set up the simple-feature filtering iterator
-    configureSimpleFeatureFilteringIterator(bs, simpleFeatureType, ecql,
-      transforms, transformSchema, density, poly, width, height)
-
-    bs.iterator()
-  }
-
-  def configureFeatureEncoding(cfg: IteratorSetting) =
-    cfg.addOption(FEATURE_ENCODING, featureEncoder.getName)
-
-  // establishes the regular expression that defines (minimally) acceptable rows
-  def configureRowRegexIterator(bs: BatchScanner, regex: String) {
-    val name = "regexRow-" + randomPrintableString(5)
-    val cfg = new IteratorSetting(iteratorPriority_RowRegex, name, classOf[RegExFilter])
-    RegExFilter.setRegexs(cfg, regex, null, null, null, false)
-    bs.addScanIterator(cfg)
-  }
-
-  // returns only the data entries -- no index entries -- for items whose
-  // GeoHash-box intersects the query polygon; this is a coarse-grained filter
-  def configureSpatioTemporalIntersectingIterator(bs: BatchScanner, poly: Polygon) {
-    configureSpatioTemporalIntersectingIterator(bs, poly, null)
-  }
-
-  // returns only the data entries -- no index entries -- for items whose
-  // DateTime intersects the query interval; this is a coarse-grained filter
-  def configureTemporalIntersectingIterator(bs: BatchScanner,
-                                            interval: Interval) {
-    configureSpatioTemporalIntersectingIterator(bs, null, interval)
-  }
-=======
         new DeDuplicatingIterator(accumuloIterator, (key: Key, value: Value) => featureEncoder.extractFeatureId(value))
       else accumuloIterator
->>>>>>> ea4000e2
 
     // Decode according to the SFT return type.
     uniqKVIter.map { kv => featureEncoder.decode(returnSFT, kv.getValue) }
   }
 
-<<<<<<< HEAD
-  // assumes that it receives an iterator over data-only entries, and aggregates
-  // the values into a map of attribute, value pairs
-  def configureSimpleFeatureFilteringIterator(bs: BatchScanner,
-                                              simpleFeatureType: String,
-                                              ecql: Option[String],
-                                              transforms: Option[String],
-                                              transformSchema: Option[SimpleFeatureType],
-                                              density: Boolean,
-                                              poly: Polygon = null,
-                                              width: Int, height: Int) {
-    val clazz =
-      if(density) classOf[DensityIterator]
-      else classOf[SimpleFeatureFilteringIterator]
-
-    val cfg = new IteratorSetting(iteratorPriority_SimpleFeatureFilteringIterator,
-                                  "sffilter-" + randomPrintableString(5),
-                                  clazz)
-
-    configureFeatureEncoding(cfg)
-    SimpleFeatureFilteringIterator.setFeatureType(cfg, simpleFeatureType)
-    ecql.foreach(SimpleFeatureFilteringIterator.setECQLFilter(cfg, _))
-    transforms.foreach(SimpleFeatureFilteringIterator.setTransforms(cfg, _, transformSchema))
-
-    if(density) DensityIterator.configure(cfg, poly, width, height)
-    bs.addScanIterator(cfg)
-  }
-
-  def randomPrintableString(length:Int=5) : String = (1 to length).
-    map(i => Random.nextPrintableChar()).mkString
-
-  def planQuery(bs: BatchScanner, filter: KeyPlanningFilter): BatchScanner = {
-    val keyPlan = keyPlanner.getKeyPlan(filter)
-    val columnFamilies = cfPlanner.getColumnFamiliesToFetch(filter)
-
-    // always try to use range(s) to remove easy false-positives
-    val accRanges: Seq[org.apache.accumulo.core.data.Range] = keyPlan match {
-      case KeyRanges(ranges) => ranges.map(r => new org.apache.accumulo.core.data.Range(r.start, r.end))
-      case _ => Seq(new org.apache.accumulo.core.data.Range())
-    }
-    bs.setRanges(accRanges)
-
-    // always try to set a RowID regular expression
-    //@TODO this is broken/disabled as a result of the KeyTier
-    keyPlan.toRegex match {
-      case KeyRegex(regex) => configureRowRegexIterator(bs, regex)
-      case _ => // do nothing
-    }
-
-    // if you have a list of distinct column-family entries, fetch them
-    columnFamilies match {
-      case KeyList(keys) => keys.foreach(cf => bs.fetchColumnFamily(new Text(cf)))
-      case _ => // do nothing
-=======
   // This function calculates the SimpleFeatureType of the returned SFs.
   private def getReturnSFT(query: Query): SimpleFeatureType =
     query match {
@@ -402,7 +119,6 @@
       case _: Query if query.getHints.get(TRANSFORM_SCHEMA) != null =>
         query.getHints.get(TRANSFORM_SCHEMA).asInstanceOf[SimpleFeatureType]
       case _ => featureType
->>>>>>> ea4000e2
     }
 }
 
