--- conflicted
+++ resolved
@@ -101,12 +101,6 @@
     // set up row ranges and regular expression filter
     planQuery(bs, filter)
 
-<<<<<<< HEAD
-    // if the IndexIterator can be used instead of the IntersectingIterator, do it
-    val useIndexOnlyIterator =  IteratorTrigger.useIndexOnlyIterator(ecql, query, sourceSimpleFeatureType)
-    // if the SimpleFeatureFilteringIterator is not needed, don't run it
-    val useSimpleFeatureFilteringIterator =  IteratorTrigger.useSimpleFeatureFilteringIterator(ecql, query)
-=======
     if(log.isTraceEnabled) {
       log.trace("Configuring batch scanner: ")
       log.trace("Poly: "+ opoly.getOrElse("No poly"))
@@ -116,11 +110,10 @@
       log.trace("Query: " + Option(query).getOrElse("no query"))
     }
 
-    // Configure STII
-    configureSpatioTemporalIntersectingIterator(bs, opoly, oint)
-
-    configureSimpleFeatureFilteringIterator(bs, simpleFeatureType, ecql, query, poly)
->>>>>>> 8501e83a
+    // if the IndexIterator can be used instead of the IntersectingIterator, do it
+    val useIndexOnlyIterator =  IteratorTrigger.useIndexOnlyIterator(ecql, query, sourceSimpleFeatureType)
+    // if the SimpleFeatureFilteringIterator is not needed, don't run it
+    val useSimpleFeatureFilteringIterator =  IteratorTrigger.useSimpleFeatureFilteringIterator(ecql, query)
 
     if (useIndexOnlyIterator) {
       val transformedSFType = transformedSimpleFeatureType(query).getOrElse(sourceSimpleFeatureType)
