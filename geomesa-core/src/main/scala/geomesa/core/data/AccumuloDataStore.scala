--- conflicted
+++ resolved
@@ -60,7 +60,7 @@
     extends AbstractDataStore(true) with Logging {
 
   private def buildDefaultSchema(name: String) =
-    s"%~#s%99#r%${name }#cstr%0,3#gh%yyyyMMdd#d::%~#s%3,2#gh::%~#s%#id"
+    s"%~#s%99#r%${name}#cstr%0,3#gh%yyyyMMdd#d::%~#s%3,2#gh::%~#s%#id"
 
   Hints.putSystemDefault(Hints.FORCE_LONGITUDE_FIRST_AXIS_ORDER, true)
 
@@ -70,13 +70,6 @@
 
   private val visibilityCheckCache = scala.collection.mutable.Map[(String, String), Boolean]()
 
-<<<<<<< HEAD
-=======
-  // TODO config should be configurable...
-  private val batchWriterConfig =
-    new BatchWriterConfig().setMaxMemory(10000L).setMaxWriteThreads(10)
-
->>>>>>> 15118ab0
   private val MetadataRowKeyRegex = (METADATA_TAG + """_(.*)""").r
 
   private val tableOps = connector.tableOperations()
@@ -115,7 +108,6 @@
 
     if (!getAttributes(featureName).isEmpty)
       throw new IOException(s"Schema already exists for feature type $featureName")
-<<<<<<< HEAD
 
     // mock connector - skip configuration
     if (connector.isInstanceOf[MockConnector])
@@ -128,20 +120,6 @@
       val indexSchema = IndexSchema(indexSchemaString, featureType, encoder)
       val maxShard = indexSchema.maxShard
 
-=======
-
-    // mock connector - skip configuration
-    if (connector.isInstanceOf[MockConnector])
-      return
-
-    // configure table splits
-    val existingSplits = tableOps.listSplits(tableName)
-    if (existingSplits == null || existingSplits.isEmpty) {
-      val encoder = SimpleFeatureEncoderFactory.createEncoder(featureEncoding)
-      val indexSchema = IndexSchema(indexSchemaString, featureType, encoder)
-      val maxShard = indexSchema.maxShard
-
->>>>>>> 15118ab0
       val splits = (1 to maxShard).map { i => s"%0${maxShard.toString.length }d".format(i) }
                    .map(new Text(_))
       tableOps.addSplits(tableName, new java.util.TreeSet(splits))
@@ -187,18 +165,11 @@
     val featureEncodingValue = fe.toString
 
     // store each metadata in the associated column family
-<<<<<<< HEAD
-    val attributeMap = Map(ATTRIBUTES_CF -> attributesValue, SCHEMA_CF -> schemaValue,
-                            DTGFIELD_CF -> dtgValue.getOrElse(Constants.SF_PROPERTY_START_TIME),
-                            FEATURE_ENCODING_CF -> featureEncodingValue,
-                            VISIBILITIES_CF -> writeVisibilities)
-=======
     val attributeMap = Map(ATTRIBUTES_CF          -> attributesValue,
                             SCHEMA_CF             -> schemaValue,
                             DTGFIELD_CF           -> dtgValue.getOrElse(Constants.SF_PROPERTY_START_TIME),
                             FEATURE_ENCODING_CF   -> featureEncodingValue,
                             VISIBILITIES_CF       -> writeVisibilities)
->>>>>>> 15118ab0
 
     attributeMap.foreach { case (cf, value) =>
       putMetadata(featureName, mutation, cf, value)
@@ -221,13 +192,7 @@
    * @param featureName
    * @return
    */
-<<<<<<< HEAD
-  private def getMetadataMutation(featureName: String): Mutation = {
-    new Mutation(getMetadataRowKey(featureName))
-  }
-=======
   private def getMetadataMutation(featureName: String) = new Mutation(getMetadataRowKey(featureName))
->>>>>>> 15118ab0
 
   /**
    * Handles encoding metadata into a mutation.
@@ -251,12 +216,8 @@
    * @param mutations
    */
   private def writeMutations(mutations: Mutation*): Unit = {
-<<<<<<< HEAD
     // TODO config should be configurable...
     val writer = connector.createBatchWriter(tableName,  10000L, 300, 10)
-=======
-    val writer = connector.createBatchWriter(tableName, batchWriterConfig)
->>>>>>> 15118ab0
     for (mutation <- mutations) {
       writer.addMutation(mutation)
     }
@@ -288,62 +249,6 @@
     .getOrElse(throw new RuntimeException(s"Feature '$featureName' has not been initialized. Please call 'createSchema' first."))
 
     val ok = validated.get(featureName).getOrElse({
-<<<<<<< HEAD
-      // validate that visibilities and schema have not changed
-      Map(SCHEMA_CF -> getIndexSchemaString(featureName), VISIBILITIES_CF -> writeVisibilities)
-      .foreach { case (cf, expectedValue) =>
-        val existing = readMetadataItem(featureName, cf).getOrElse("")
-        if (existing != expectedValue) {
-          val error = s"Configuration of this DataStore does not match the schema values: $cf = '$expectedValue', should be '$existing'"
-          validated.put(featureName, error)
-          throw new RuntimeException(error)
-        }
-      }
-
-      // for feature encoding, we are more lenient - we will use whatever is stored in the table,
-      // or default to 'text' for backwards compatibility
-      if (readMetadataItem(featureName, FEATURE_ENCODING_CF).getOrElse("").isEmpty) {
-        // default to 'text' encoding for backwards compatibility
-        val mutation = getMetadataMutation(featureName)
-        putMetadata(featureName, mutation, FEATURE_ENCODING_CF, FeatureEncoding.TEXT.toString)
-        writeMutations(mutation)
-      }
-
-      validated.put(featureName, "")
-      ""
-    })
-
-    if (!ok.isEmpty)
-      throw new RuntimeException(ok)
-  }
-
-  /**
-   * Checks whether the current user can write - based on whether they can read data in this
-   * data store.
-   *
-   * @param featureName
-   */
-  protected def checkWritePermissions(featureName: String): Unit = {
-    val visibilities = readMetadataItem(featureName, VISIBILITIES_CF).getOrElse("")
-    // if no visibilities set, no need to check
-    if (!visibilities.isEmpty) {
-      // create a key for the user's auths that we will use to check the cache
-      val authKey = authorizationsProvider.getAuthorizations.getAuthorizations
-                    .map(a => new String(a)).sorted.mkString(",")
-      // if cache contains an entry, use that
-      val canWrite = visibilityCheckCache.get((featureName, authKey)).getOrElse({
-        // check the 'visibillities check' metadata - it has visibilities applied, so if the user
-        // can read that row, then they can read any data in the data store
-        val visCheck = readMetadataItemNoCache(featureName, VISIBILITIES_CHECK_CF)
-                       .isInstanceOf[Some[String]]
-        visibilityCheckCache.put((featureName, authKey), visCheck)
-        visCheck
-      })
-      if (!canWrite) {
-        throw new RuntimeException(s"The current user does not have the required authorizations to write $featureName features. Required authorizations: '$visibilities', actual authorizations: '$authKey'")
-      }
-    }
-=======
       val errors = checkMetadata(featureName)
       validated.put(featureName, errors)
       errors
@@ -422,7 +327,6 @@
       visibilityCheckCache.put((featureName, authKey), visCheck)
       visCheck
     })
->>>>>>> 15118ab0
   }
 
   /**
@@ -471,11 +375,7 @@
       if (iter.hasNext) Some(iter.next.getValue.toString)
       else None
 
-<<<<<<< HEAD
     scanner.clearScanIterators
-=======
-    scanner.close()
->>>>>>> 15118ab0
     result
   }
 
@@ -484,18 +384,9 @@
    *
    * @return
    */
-<<<<<<< HEAD
-  override def getTypeNames: Array[String] = {
-    if (tableOps.exists(tableName))
-      readTypesFromMetadata
-    else
-      Array()
-  }
-=======
   override def getTypeNames: Array[String] =
     if (tableOps.exists(tableName)) readTypesFromMetadata
     else Array()
->>>>>>> 15118ab0
 
   /**
    * Scans metadata rows and pulls out the different feature types in the table
@@ -513,11 +404,7 @@
       def hasNext = {
         val next = src.hasNext
         if (!next)
-<<<<<<< HEAD
           scanner.clearScanIterators
-=======
-          scanner.close()
->>>>>>> 15118ab0
         next
       }
 
@@ -710,12 +597,7 @@
    * @param featureType
    * @return
    */
-<<<<<<< HEAD
-  private def getFeatureName(featureType: SimpleFeatureType): String = featureType.getName
-                                                                       .getLocalPart
-=======
   private def getFeatureName(featureType: SimpleFeatureType) = featureType.getName.getLocalPart
->>>>>>> 15118ab0
 
 }
 
