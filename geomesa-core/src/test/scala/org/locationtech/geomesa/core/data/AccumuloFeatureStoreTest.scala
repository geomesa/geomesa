package org.locationtech.geomesa.core.data

import java.util.Date

import com.vividsolutions.jts.geom.Coordinate
import org.geotools.data._
import org.geotools.data.simple.SimpleFeatureStore
import org.geotools.feature.simple.SimpleFeatureBuilder
import org.joda.time.DateTime
import org.junit.runner.RunWith
import org.locationtech.geomesa.utils.geotools.Conversions._
import org.opengis.filter.Filter
import org.opengis.filter.sort.{SortBy, SortOrder}
import org.specs2.mutable.Specification
import org.specs2.runner.JUnitRunner

import scala.collection.JavaConversions._

trait GeoToolsFeatureStoreTester extends Specification with AccumuloDataStoreDefaults {
  def sftName: String

  "GeoTools Feature Stores" should {
    "handle sorting by attribute including nulls" in {
      val sftSpec = "string:String,int:Integer,dtg:Date,geom:Point:srid=4326,float:Float"
      val sft = createSchema(sftName, sftSpec)
      val fs = ds.getFeatureSource(sftName).asInstanceOf[SimpleFeatureStore]
      val sfBuilder = new SimpleFeatureBuilder(sft)

      "support sorting" >> {
        fs.getQueryCapabilities.supportsSorting(Array(SortBy.NATURAL_ORDER)) must beTrue
        fs.getQueryCapabilities.supportsSorting(Array(ff.sort("dtg", SortOrder.ASCENDING))) must beTrue
        fs.getQueryCapabilities.supportsSorting(Array(ff.sort("dtg", SortOrder.DESCENDING))) must beTrue
      }

      val l = List(
        ("joe", 23, new DateTime("2014-01-04").toDate, gf.createPoint(new Coordinate(0, 0)), 1.234),
        ("adam", 87, new DateTime("2014-01-05").toDate, gf.createPoint(new Coordinate(1, 0)), -2.345),
        ("jake", 45, new DateTime("2014-01-02").toDate, gf.createPoint(new Coordinate(-1, 0)), 3.452),
        (null, 45, new DateTime("2014-01-01").toDate, gf.createPoint(new Coordinate(5, 0)), 11.123),
        ("anna", null, new DateTime("2014-01-10").toDate, gf.createPoint(new Coordinate(-5, 0)), -1.427),
        ("drake", 35, null, gf.createPoint(new Coordinate(150, 0)), -4.212),
        ("carter", 185, new DateTime("2014-02-01").toDate, gf.createPoint(new Coordinate(-150, 0)), null),
        ("shelby", 2, new DateTime("2014-01-03").toDate, gf.createPoint(new Coordinate(0, 1)), 5.753),
        ("sarah", -5, new DateTime("2014-01-07").toDate, gf.createPoint(new Coordinate(-1, 1)), 21.642),
        ("claire", 7, new DateTime("2014-01-06").toDate, gf.createPoint(new Coordinate(0, -1)), 14.321)
      )

      val featList = l.zipWithIndex.map { case (features, index) =>
        features.productIterator.foreach {
          sfBuilder.add
        }
        sfBuilder.buildFeature(s"$index")
      }

      fs.addFeatures(DataUtilities.collection(featList))

      "sort ascending on String" >> {
        val dtgAscendingQ = new Query("test", Filter.INCLUDE)
        dtgAscendingQ.setSortBy(Array(ff.sort("string", SortOrder.ASCENDING)))

        val features = fs.getFeatures(dtgAscendingQ).features().toIterator
        val res: Seq[Option[String]] = features.map(feature => Option(feature.getAttribute("string")) match {
          case Some(string) => Option(string.asInstanceOf[String])
          case None => None
        }).toList

        res.size must beEqualTo(featList.size)
        res must beSorted
        res.head must beLessThan(res(1))
      }

      "sort descending on String" >> {
        val dtgDescending = new Query("test", Filter.INCLUDE)
        dtgDescending.setSortBy(Array(ff.sort("string", SortOrder.DESCENDING)))

        val features = fs.getFeatures(dtgDescending).features().toIterator
        val res: Seq[Option[String]] = features.map(feature => Option(feature.getAttribute("string")) match {
          case Some(string) => Option(string.asInstanceOf[String])
          case None => None
        }).toList

        res.size must beEqualTo(featList.size)
        res.reverse must beSorted
        res.head must beGreaterThan(res(1))
      }

      "sort ascending on Integer" >> {
        val dtgAscendingQ = new Query("test", Filter.INCLUDE)
        dtgAscendingQ.setSortBy(Array(ff.sort("int", SortOrder.ASCENDING)))

        val features = fs.getFeatures(dtgAscendingQ).features().toIterator
        val res: Seq[Option[Integer]] = features.map(feature => Option(feature.getAttribute("int")) match {
          case Some(int) => Option(int.asInstanceOf[Integer])
          case None => None
        }).toList

        res.size must beEqualTo(featList.size)
        res must beSorted
        res.head must beLessThan(res(1))
      }

      "sort descending on Integer" >> {
        val dtgDescending = new Query("test", Filter.INCLUDE)
        dtgDescending.setSortBy(Array(ff.sort("int", SortOrder.DESCENDING)))

        val features = fs.getFeatures(dtgDescending).features().toIterator
        val res: Seq[Option[Integer]] = features.map(feature => Option(feature.getAttribute("int")) match {
          case Some(int) => Option(int.asInstanceOf[Integer])
          case None => None
        }).toList

        res.size must beEqualTo(featList.size)
        res.reverse must beSorted
        res.head must beGreaterThan(res(1))
      }

      "sort ascending on Date" >> {
        val dtgAscendingQ = new Query("test", Filter.INCLUDE)
        dtgAscendingQ.setSortBy(Array(ff.sort("dtg", SortOrder.ASCENDING)))

        val features = fs.getFeatures(dtgAscendingQ).features().toIterator
        val res: Seq[Option[Long]] = features.map(feature => Option(feature.getAttribute("dtg")) match {
          case Some(date) => Option(date.asInstanceOf[Date].getTime)
          case None => None
        }).toList

        res.size must beEqualTo(featList.size)
        res must beSorted
        res.head must beLessThan(res(1))
      }

      "sort descending on Date" >> {
        val dtgDescending = new Query("test", Filter.INCLUDE)
        dtgDescending.setSortBy(Array(ff.sort("dtg", SortOrder.DESCENDING)))

        val features = fs.getFeatures(dtgDescending).features().toIterator
        val res: Seq[Option[Long]] = features.map(feature => Option(feature.getAttribute("dtg")) match {
          case Some(date) => Option(date.asInstanceOf[Date].getTime)
          case None => None
        }).toList

        res.size must beEqualTo(featList.size)
        res.reverse must beSorted
        res.head must beGreaterThan(res(1))
      }

      "sort ascending on Float" >> {
        val dtgAscendingQ = new Query("test", Filter.INCLUDE)
        dtgAscendingQ.setSortBy(Array(ff.sort("float", SortOrder.ASCENDING)))

        val features = fs.getFeatures(dtgAscendingQ).features().toIterator
        val res: Seq[Option[Float]] = features.map(feature => Option(feature.getAttribute("float")) match {
          case Some(float) => Option(float.asInstanceOf[Float])
          case None => None
        }).toList

        res.size must beEqualTo(featList.size)
        res must beSorted
        res.head must beLessThan(res(1))
      }

      "sort descending on Float" >> {
        val dtgDescending = new Query("test", Filter.INCLUDE)
        dtgDescending.setSortBy(Array(ff.sort("float", SortOrder.DESCENDING)))

        val features = fs.getFeatures(dtgDescending).features().toIterator
        val res: Seq[Option[Float]] = features.map(feature => Option(feature.getAttribute("float")) match {
          case Some(float) => Option(float.asInstanceOf[Float])
          case None => None
        }).toList

        res.size must beEqualTo(featList.size)
        res.reverse must beSorted
        res.head must beGreaterThan(res(1))
      }
    }
  }
<<<<<<< HEAD
}

@RunWith(classOf[JUnitRunner])
class AccumuloFeatureStoreTest extends GeoToolsFeatureStoreTester {
  "AccumuloFeatureStore" should {
    "handle time bounds" in {
      val sftName = "TimeBoundsTest"
      val sft = createSchema(sftName)
      val fs = ds.getFeatureSource(sftName).asInstanceOf[SimpleFeatureStore]
      val sfBuilder = new SimpleFeatureBuilder(sft)

      val defaultInterval = ds.getTimeBounds(sft.getTypeName)
      defaultInterval.getStartMillis must be equalTo 0

      val date1 = new DateTime("2014-01-02").toDate
      sfBuilder.addAll(List("johndoe", gf.createPoint(new Coordinate(0, 0)), date1))
      val f1 = sfBuilder.buildFeature("f1")

      fs.addFeatures(DataUtilities.collection(List(f1)))

      val secondInterval = ds.getTimeBounds(sft.getTypeName)
      secondInterval.getStartMillis must be equalTo date1.getTime
      secondInterval.getEndMillis must be equalTo date1.getTime

      val date2 = new DateTime("2014-01-03").toDate
      sfBuilder.addAll(List("johndoe", gf.createPoint(new Coordinate(0, 0)), date2))
      val f2 = sfBuilder.buildFeature("f2")

      val date3 = new DateTime("2014-01-01").toDate
      sfBuilder.addAll(List("johndoe", gf.createPoint(new Coordinate(0, 0)), date3))
      val f3 = sfBuilder.buildFeature("f3")

      fs.addFeatures(DataUtilities.collection(List(f2, f3)))

      val thirdInterval = ds.getTimeBounds(sft.getTypeName)
      thirdInterval.getStartMillis must be equalTo date3.getTime
      thirdInterval.getEndMillis must be equalTo date2.getTime
    }
  }

  override def sftName: String = "AccumuloFeatureStoreTest"
}

@RunWith(classOf[JUnitRunner])
class CachingAccumuloFeatureCollectionTest extends GeoToolsFeatureStoreTester {
  override val ds = DataStoreFinder.getDataStore(Map(
    "instanceId"        -> "mycloud",
    "zookeepers"        -> "zoo1:2181,zoo2:2181,zoo3:2181",
    "user"              -> "myuser",
    "password"          -> "mypassword",
    "tableName"         -> defaultTable,
    "useMock"           -> "true",
    "caching"           -> "true",
    "featureEncoding"   -> "avro")).asInstanceOf[AccumuloDataStore]

  override def sftName: String = "CachingAccumuloFeatureCollectionTest"
=======

  "CachingAccumuloFeatureCollection" should {
    "handle sorting by attribute including nulls" in {
      val sftSpec = "string:String,int:Integer,dtg:Date,geom:Point:srid=4326,float:Float"
      val sftName = "CachingAccumuloFeatureCollectionTest"
      val sft = createSchema(sftName, sftSpec)
      val ds = DataStoreFinder.getDataStore(Map(
        "instanceId"        -> "mycloud",
        "zookeepers"        -> "zoo1:2181,zoo2:2181,zoo3:2181",
        "user"              -> "myuser",
        "password"          -> "mypassword",
        "tableName"         -> defaultTable,
        "useMock"           -> "true",
        "caching"           -> "true",
        "featureEncoding"   -> "avro")).asInstanceOf[AccumuloDataStore]
      val fs = ds.getFeatureSource(sftName).asInstanceOf[SimpleFeatureStore]
      val sfBuilder = new SimpleFeatureBuilder(sft)

      "support sorting" >> {
        fs.getQueryCapabilities.supportsSorting(Array(SortBy.NATURAL_ORDER)) must beTrue
        fs.getQueryCapabilities.supportsSorting(Array(ff.sort("dtg", SortOrder.ASCENDING))) must beTrue
        fs.getQueryCapabilities.supportsSorting(Array(ff.sort("dtg", SortOrder.DESCENDING))) must beTrue
      }

      val l = List(
        ("joe", 23, new DateTime("2014-01-04").toDate, gf.createPoint(new Coordinate(0, 0)), 1.234),
        ("adam", 87, new DateTime("2014-01-05").toDate, gf.createPoint(new Coordinate(1, 0)), -2.345),
        ("jake", 45, new DateTime("2014-01-02").toDate, gf.createPoint(new Coordinate(-1, 0)), 3.452),
        (null, 45, new DateTime("2014-01-01").toDate, gf.createPoint(new Coordinate(5, 0)), 11.123),
        ("anna", null, new DateTime("2014-01-10").toDate, gf.createPoint(new Coordinate(-5, 0)), -1.427),
        ("drake", 35, null, gf.createPoint(new Coordinate(150, 0)), -4.212),
        ("carter", 185, new DateTime("2014-02-01").toDate, gf.createPoint(new Coordinate(-150, 0)), null),
        ("shelby", 2, new DateTime("2014-01-03").toDate, gf.createPoint(new Coordinate(0, 1)), 5.753),
        ("sarah", -5, new DateTime("2014-01-07").toDate, gf.createPoint(new Coordinate(-1, 1)), 21.642),
        ("claire", 7, new DateTime("2014-01-06").toDate, gf.createPoint(new Coordinate(0, -1)), 14.321)
      )

      val featList = l.zipWithIndex.map{ case (features, index) => {
        features.productIterator.foreach { sfBuilder.add }
        sfBuilder.buildFeature(s"$index")
      }}

      fs.addFeatures(DataUtilities.collection(featList))

      "sort ascending on String" >> {
        val dtgAscendingQ = new Query("test", Filter.INCLUDE)
        dtgAscendingQ.setSortBy(Array(ff.sort("string", SortOrder.ASCENDING)))

        val features = fs.getFeatures(dtgAscendingQ).features().toIterator
        val res: Seq[Option[String]] = features.map(feature => Option(feature.getAttribute("string")) match {
          case Some(string) => Option(string.asInstanceOf[String])
          case None => None
        }).toList

        res.size must beEqualTo(featList.size)
        res must beSorted
        res.head must beLessThan(res(1))
      }

      "sort descending on String" >> {
        val dtgDescending = new Query("test", Filter.INCLUDE)
        dtgDescending.setSortBy(Array(ff.sort("string", SortOrder.DESCENDING)))

        val features = fs.getFeatures(dtgDescending).features().toIterator
        val res: Seq[Option[String]] = features.map(feature => Option(feature.getAttribute("string")) match {
          case Some(string) => Option(string.asInstanceOf[String])
          case None => None
        }).toList

        res.size must beEqualTo(featList.size)
        res.reverse must beSorted
        res.head must beGreaterThan(res(1))
      }

      "sort ascending on Integer" >> {
        val dtgAscendingQ = new Query("test", Filter.INCLUDE)
        dtgAscendingQ.setSortBy(Array(ff.sort("int", SortOrder.ASCENDING)))

        val features = fs.getFeatures(dtgAscendingQ).features().toIterator
        val res: Seq[Option[Integer]] = features.map(feature => Option(feature.getAttribute("int")) match {
          case Some(int) => Option(int.asInstanceOf[Integer])
          case None => None
        }).toList

        res.size must beEqualTo(featList.size)
        res must beSorted
        res.head must beLessThan(res(1))
      }

      "sort descending on Integer" >> {
        val dtgDescending = new Query("test", Filter.INCLUDE)
        dtgDescending.setSortBy(Array(ff.sort("int", SortOrder.DESCENDING)))

        val features = fs.getFeatures(dtgDescending).features().toIterator
        val res: Seq[Option[Integer]] = features.map(feature => Option(feature.getAttribute("int")) match {
          case Some(int) => Option(int.asInstanceOf[Integer])
          case None => None
        }).toList

        res.size must beEqualTo(featList.size)
        res.reverse must beSorted
        res.head must beGreaterThan(res(1))
      }

      "sort ascending on Date" >> {
        val dtgAscendingQ = new Query("test", Filter.INCLUDE)
        dtgAscendingQ.setSortBy(Array(ff.sort("dtg", SortOrder.ASCENDING)))

        val features = fs.getFeatures(dtgAscendingQ).features().toIterator
        val res: Seq[Option[Long]] = features.map(feature => Option(feature.getAttribute("dtg")) match {
          case Some(date) => Option(date.asInstanceOf[Date].getTime)
          case None => None
        }).toList

        res.size must beEqualTo(featList.size)
        res must beSorted
        res.head must beLessThan(res(1))
      }

      "sort descending on Date" >> {
        val dtgDescending = new Query("test", Filter.INCLUDE)
        dtgDescending.setSortBy(Array(ff.sort("dtg", SortOrder.DESCENDING)))

        val features = fs.getFeatures(dtgDescending).features().toIterator
        val res: Seq[Option[Long]] = features.map(feature => Option(feature.getAttribute("dtg")) match {
          case Some(date) => Option(date.asInstanceOf[Date].getTime)
          case None => None
        }).toList

        res.size must beEqualTo(featList.size)
        res.reverse must beSorted
        res.head must beGreaterThan(res(1))
      }

      "sort ascending on Float" >> {
        val dtgAscendingQ = new Query("test", Filter.INCLUDE)
        dtgAscendingQ.setSortBy(Array(ff.sort("float", SortOrder.ASCENDING)))

        val features = fs.getFeatures(dtgAscendingQ).features().toIterator
        val res: Seq[Option[Float]] = features.map(feature => Option(feature.getAttribute("float")) match {
          case Some(float) => Option(float.asInstanceOf[Float])
          case None => None
        }).toList

        res.size must beEqualTo(featList.size)
        res must beSorted
        res.head must beLessThan(res(1))
      }

      "sort descending on Float" >> {
        val dtgDescending = new Query("test", Filter.INCLUDE)
        dtgDescending.setSortBy(Array(ff.sort("float", SortOrder.DESCENDING)))

        val features = fs.getFeatures(dtgDescending).features().toIterator
        val res: Seq[Option[Float]] = features.map(feature => Option(feature.getAttribute("float")) match {
          case Some(float) => Option(float.asInstanceOf[Float])
          case None => None
        }).toList

        res.size must beEqualTo(featList.size)
        res.reverse must beSorted
        res.head must beGreaterThan(res(1))
      }
    }
  }
>>>>>>> 555dfaa7
}<|MERGE_RESOLUTION|>--- conflicted
+++ resolved
@@ -175,64 +175,6 @@
       }
     }
   }
-<<<<<<< HEAD
-}
-
-@RunWith(classOf[JUnitRunner])
-class AccumuloFeatureStoreTest extends GeoToolsFeatureStoreTester {
-  "AccumuloFeatureStore" should {
-    "handle time bounds" in {
-      val sftName = "TimeBoundsTest"
-      val sft = createSchema(sftName)
-      val fs = ds.getFeatureSource(sftName).asInstanceOf[SimpleFeatureStore]
-      val sfBuilder = new SimpleFeatureBuilder(sft)
-
-      val defaultInterval = ds.getTimeBounds(sft.getTypeName)
-      defaultInterval.getStartMillis must be equalTo 0
-
-      val date1 = new DateTime("2014-01-02").toDate
-      sfBuilder.addAll(List("johndoe", gf.createPoint(new Coordinate(0, 0)), date1))
-      val f1 = sfBuilder.buildFeature("f1")
-
-      fs.addFeatures(DataUtilities.collection(List(f1)))
-
-      val secondInterval = ds.getTimeBounds(sft.getTypeName)
-      secondInterval.getStartMillis must be equalTo date1.getTime
-      secondInterval.getEndMillis must be equalTo date1.getTime
-
-      val date2 = new DateTime("2014-01-03").toDate
-      sfBuilder.addAll(List("johndoe", gf.createPoint(new Coordinate(0, 0)), date2))
-      val f2 = sfBuilder.buildFeature("f2")
-
-      val date3 = new DateTime("2014-01-01").toDate
-      sfBuilder.addAll(List("johndoe", gf.createPoint(new Coordinate(0, 0)), date3))
-      val f3 = sfBuilder.buildFeature("f3")
-
-      fs.addFeatures(DataUtilities.collection(List(f2, f3)))
-
-      val thirdInterval = ds.getTimeBounds(sft.getTypeName)
-      thirdInterval.getStartMillis must be equalTo date3.getTime
-      thirdInterval.getEndMillis must be equalTo date2.getTime
-    }
-  }
-
-  override def sftName: String = "AccumuloFeatureStoreTest"
-}
-
-@RunWith(classOf[JUnitRunner])
-class CachingAccumuloFeatureCollectionTest extends GeoToolsFeatureStoreTester {
-  override val ds = DataStoreFinder.getDataStore(Map(
-    "instanceId"        -> "mycloud",
-    "zookeepers"        -> "zoo1:2181,zoo2:2181,zoo3:2181",
-    "user"              -> "myuser",
-    "password"          -> "mypassword",
-    "tableName"         -> defaultTable,
-    "useMock"           -> "true",
-    "caching"           -> "true",
-    "featureEncoding"   -> "avro")).asInstanceOf[AccumuloDataStore]
-
-  override def sftName: String = "CachingAccumuloFeatureCollectionTest"
-=======
 
   "CachingAccumuloFeatureCollection" should {
     "handle sorting by attribute including nulls" in {
@@ -398,5 +340,60 @@
       }
     }
   }
->>>>>>> 555dfaa7
+}
+
+@RunWith(classOf[JUnitRunner])
+class AccumuloFeatureStoreTest extends GeoToolsFeatureStoreTester {
+  "AccumuloFeatureStore" should {
+    "handle time bounds" in {
+      val sftName = "TimeBoundsTest"
+      val sft = createSchema(sftName)
+      val fs = ds.getFeatureSource(sftName).asInstanceOf[SimpleFeatureStore]
+      val sfBuilder = new SimpleFeatureBuilder(sft)
+
+      val defaultInterval = ds.getTimeBounds(sft.getTypeName)
+      defaultInterval.getStartMillis must be equalTo 0
+
+      val date1 = new DateTime("2014-01-02").toDate
+      sfBuilder.addAll(List("johndoe", gf.createPoint(new Coordinate(0, 0)), date1))
+      val f1 = sfBuilder.buildFeature("f1")
+
+      fs.addFeatures(DataUtilities.collection(List(f1)))
+
+      val secondInterval = ds.getTimeBounds(sft.getTypeName)
+      secondInterval.getStartMillis must be equalTo date1.getTime
+      secondInterval.getEndMillis must be equalTo date1.getTime
+
+      val date2 = new DateTime("2014-01-03").toDate
+      sfBuilder.addAll(List("johndoe", gf.createPoint(new Coordinate(0, 0)), date2))
+      val f2 = sfBuilder.buildFeature("f2")
+
+      val date3 = new DateTime("2014-01-01").toDate
+      sfBuilder.addAll(List("johndoe", gf.createPoint(new Coordinate(0, 0)), date3))
+      val f3 = sfBuilder.buildFeature("f3")
+
+      fs.addFeatures(DataUtilities.collection(List(f2, f3)))
+
+      val thirdInterval = ds.getTimeBounds(sft.getTypeName)
+      thirdInterval.getStartMillis must be equalTo date3.getTime
+      thirdInterval.getEndMillis must be equalTo date2.getTime
+    }
+  }
+
+  override def sftName: String = "AccumuloFeatureStoreTest"
+}
+
+@RunWith(classOf[JUnitRunner])
+class CachingAccumuloFeatureCollectionTest extends GeoToolsFeatureStoreTester {
+  override val ds = DataStoreFinder.getDataStore(Map(
+    "instanceId"        -> "mycloud",
+    "zookeepers"        -> "zoo1:2181,zoo2:2181,zoo3:2181",
+    "user"              -> "myuser",
+    "password"          -> "mypassword",
+    "tableName"         -> defaultTable,
+    "useMock"           -> "true",
+    "caching"           -> "true",
+    "featureEncoding"   -> "avro")).asInstanceOf[AccumuloDataStore]
+
+  override def sftName: String = "CachingAccumuloFeatureCollectionTest"
 }