/*
 * Copyright 2013 Commonwealth Computer Research, Inc.
 *
 * Licensed under the Apache License, Version 2.0 (the "License");
 * you may not use this file except in compliance with the License.
 * You may obtain a copy of the License at
 *
 * http://www.apache.org/licenses/LICENSE-2.0
 *
 * Unless required by applicable law or agreed to in writing, software
 * distributed under the License is distributed on an "AS IS" BASIS,
 * WITHOUT WARRANTIES OR CONDITIONS OF ANY KIND, either express or implied.
 * See the License for the specific language governing permissions and
 * limitations under the License.
 */

package geomesa.core.data

import com.vividsolutions.jts.geom.{PrecisionModel, Point, Coordinate}
import geomesa.core.index.SF_PROPERTY_START_TIME
import geomesa.core.security.{AuthorizationsProvider, DefaultAuthorizationsProvider, FilteringAuthorizationsProvider}
import geomesa.feature.AvroSimpleFeatureFactory
import geomesa.utils.geotools.SimpleFeatureTypes
import geomesa.utils.text.WKTUtils
import org.apache.accumulo.core.client.IteratorSetting
import org.apache.accumulo.core.client.mock.MockInstance
import org.apache.accumulo.core.data.{Mutation, Range => AccRange}
import org.apache.accumulo.core.iterators.user.VersioningIterator
import org.apache.accumulo.core.security.Authorizations
import org.apache.commons.codec.binary.Hex
import org.geotools.data.collection.ListFeatureCollection
import org.geotools.data._
import org.geotools.data.simple.SimpleFeatureStore
import org.geotools.factory.{CommonFactoryFinder, Hints}
import org.geotools.feature.DefaultFeatureCollection
import org.geotools.feature.simple.SimpleFeatureBuilder
import org.geotools.filter.text.cql2.CQL
import org.geotools.geometry.jts.JTSFactoryFinder
import org.geotools.process.vector.TransformProcess
import org.joda.time.DateTime
import org.junit.runner.RunWith
import org.opengis.feature.simple.{SimpleFeature, SimpleFeatureType}
import org.opengis.filter.Filter
import org.specs2.mutable.Specification
import org.specs2.runner.JUnitRunner

import scala.collection.JavaConversions._
import geomesa.core.iterators.TestData
import org.geotools.referencing.CRS
import org.geotools.referencing.crs.DefaultGeographicCRS

@RunWith(classOf[JUnitRunner])
class AccumuloDataStoreTest extends Specification {

  sequential

  val geotimeAttributes = geomesa.core.index.spec
  var id = 0
  val hints = new Hints(Hints.FEATURE_FACTORY, classOf[AvroSimpleFeatureFactory])
  val featureFactory = CommonFactoryFinder.getFeatureFactory(hints)
<<<<<<< HEAD
  val WGS84 = DefaultGeographicCRS.WGS84
=======
  val gf = JTSFactoryFinder.getGeometryFactory
>>>>>>> 8d15a69f

  def createStore: AccumuloDataStore = {
    // need to add a unique ID, otherwise create schema will throw an exception
    id = id + 1
    // the specific parameter values should not matter, as we
    // are requesting a mock data store connection to Accumulo
    DataStoreFinder.getDataStore(Map(
      "instanceId" -> "mycloud",
      "zookeepers" -> "zoo1:2181,zoo2:2181,zoo3:2181",
      "user"       -> "myuser",
      "password"   -> "mypassword",
      "auths"      -> "A,B,C",
      "tableName"  -> ("testwrite" + id),
      "useMock"    -> "true",
      "featureEncoding" -> "avro")).asInstanceOf[AccumuloDataStore]
  }

  def createStore(tableName: String): AccumuloDataStore = {
    // the specific parameter values should not matter, as we
    // are requesting a mock data store connection to Accumulo
    DataStoreFinder.getDataStore(Map(
      "instanceId" -> "mycloud",
      "zookeepers" -> "zoo1:2181,zoo2:2181,zoo3:2181",
      "user" -> "myuser",
      "password" -> "mypassword",
      "auths" -> "A,B,C",
      "tableName" -> tableName,
      "useMock" -> "true",
      "featureEncoding" -> "avro")).asInstanceOf[AccumuloDataStore]
  }

  "AccumuloDataStore" should {
    "create a data store" >> {
      val ds = createStore
      "that is not null" >> { ds must not be null }
      "and create a schema" >> {
        val sftName = "testType"
        val sft = SimpleFeatureTypes.createType(sftName, s"NAME:String,$geotimeAttributes")
        sft.getUserData.put(SF_PROPERTY_START_TIME, "dtg")
        ds.createSchema(sft)

        "getSchema must return null when name exists" >> {
          ds.getSchema(sftName) must not be null
        }

        "getTypeNames should contain newly created type" >> { ds.getTypeNames.toSeq must contain("testType") }

        "provide ability to write using the feature source and read what it wrote" >> {
          val fs = ds.getFeatureSource(sft.getTypeName).asInstanceOf[FeatureStore[SimpleFeatureType, SimpleFeature]]

          // create a feature
          val builder = new SimpleFeatureBuilder(sft, featureFactory)
          val liveFeature = builder.buildFeature("fid-1")
          val geom = WKTUtils.read("POINT(45.0 49.0)")
          liveFeature.setDefaultGeometry(geom)

          // make sure we ask the system to re-use the provided feature-ID
          liveFeature.getUserData()(Hints.USE_PROVIDED_FID) = java.lang.Boolean.TRUE

          val featureCollection = new DefaultFeatureCollection(sft.getTypeName, sft)

          featureCollection.add(liveFeature)

          // write the feature to the store
          val res = fs.addFeatures(featureCollection)

          // compose a CQL query that uses a reasonably-sized polygon for searching
          val cqlFilter = CQL.toFilter(s"BBOX(geom, 44.9,48.9,45.1,49.1)")
          val query = new Query(sftName, cqlFilter)

          // Let's read out what we wrote.
          val results = fs.getFeatures(query)
          val features = results.features
          var containsGeometry = false

          while(features.hasNext) {
            containsGeometry = containsGeometry | features.next.getDefaultGeometry.equals(geom)
          }

<<<<<<< HEAD
    "handle default layer preview, bigger than earth, multiple IDL-wrapping geoserver BBOX" in {
      val ds = createStore("IDL")
      val sftName = TestData.featureName
      val sft = TestData.featureType
      sft.getUserData.put(SF_PROPERTY_START_TIME, "dtg")
      ds.createSchema(sft)
      val fs = ds.getFeatureSource(sftName).asInstanceOf[AccumuloFeatureStore]

      val featureCollection = new DefaultFeatureCollection()
      featureCollection.addAll(TestData.allThePoints.map(TestData.createSF))
      fs.addFeatures(featureCollection)

      val ff = CommonFactoryFinder.getFilterFactory2
      val spatial = ff.bbox("geom", -230, -110, 230, 110, CRS.toSRS(WGS84))

      val query = new Query(sftName, spatial)
      val results = fs.getFeatures(query)
      results.size() mustEqual 361
    }

    "handle >180 lon diff non-IDL-wrapping geoserver BBOX" in {
      val ds = createStore("IDL")
      val sftName = TestData.featureName

      val fs = ds.getFeatureSource(sftName).asInstanceOf[AccumuloFeatureStore]

      val ff = CommonFactoryFinder.getFilterFactory2
      val spatial = ff.bbox("geom", -100, 1.1, 100, 4.1, CRS.toSRS(WGS84))
      val query = new Query(sftName, spatial)
      val results = fs.getFeatures(query)
      results.size() mustEqual 6
    }

    "handle small IDL-wrapping geoserver BBOXes" in {
      val ds = createStore("IDL")
      val sftName = TestData.featureName
      val fs = ds.getFeatureSource(sftName).asInstanceOf[AccumuloFeatureStore]

      val ff = CommonFactoryFinder.getFilterFactory2
      val spatial1 = ff.bbox("geom", -181.1, -90, -175.1, 90, CRS.toSRS(WGS84))
      val spatial2 = ff.bbox("geom", 175.1, -90, 181.1, 90, CRS.toSRS(WGS84))
      val binarySpatial = ff.or(spatial1, spatial2)

      val query = new Query(sftName, binarySpatial)
      val results = fs.getFeatures(query)
      results.size() mustEqual 10
    }

    "handle large IDL-wrapping geoserver BBOXes" in {
      val ds = createStore("IDL")
      val sftName = TestData.featureName
      val fs = ds.getFeatureSource(sftName).asInstanceOf[AccumuloFeatureStore]

      val ff = CommonFactoryFinder.getFilterFactory2
      val spatial1 = ff.bbox("geom", -181.1, -90, 40.1, 90, CRS.toSRS(WGS84))
      val spatial2 = ff.bbox("geom", 175.1, -90, 181.1, 90, CRS.toSRS(WGS84))
      val binarySpatial = ff.or(spatial1, spatial2)

      val query = new Query(sftName, binarySpatial)
      val results = fs.getFeatures(query)
      results.size() mustEqual 226
    }

    "handle transformations" in {
      // create the data store
      val ds = createStore
      val sftName = "transformtest"
      val sft = DataUtilities.createType(sftName, s"name:String,dtg:Date,*geom:Point:srid=4326")
      sft.getUserData.put(SF_PROPERTY_START_TIME, "dtg")
      ds.createSchema(sft)
=======
          "results schema should match" >> { results.getSchema should be equalTo sft }
          "geometry should be set" >> { containsGeometry should be equalTo true }
          "result length should be 1" >> { res.length should be equalTo 1 }
        }
>>>>>>> 8d15a69f

        "return NULL when a feature name does not exist" in {
          val sftName = "testTypeThatDoesNotExist"
          ds.getSchema(sftName) must beNull
        }

        "return an empty iterator correctly" in {
          // create the data store
          val fs = ds.getFeatureSource(sftName).asInstanceOf[AccumuloFeatureStore]

          // create a feature
          val geom = WKTUtils.read("POINT(45.0 49.0)")
          val builder = new SimpleFeatureBuilder(sft, featureFactory)
          builder.addAll(List("testType", geom, null))
          val liveFeature = builder.buildFeature("fid-1")

          // make sure we ask the system to re-use the provided feature-ID
          liveFeature.getUserData()(Hints.USE_PROVIDED_FID) = java.lang.Boolean.TRUE

          val featureCollection = new DefaultFeatureCollection(sftName, sft)

          featureCollection.add(liveFeature)

          // write the feature to the store
          val res = fs.addFeatures(featureCollection)
          "after writing 1 feature" >> { res.length should be equalTo 1 }

          // compose a CQL query that uses a polygon that is disjoint with the feature bounds
          val cqlFilter = CQL.toFilter(s"BBOX(geom, 64.9,68.9,65.1,69.1)")
          val query = new Query(sftName, cqlFilter)

          // Let's read out what we wrote.
          val results = fs.getFeatures(query)
          val features = results.features

          "where schema matches" >> { results.getSchema should be equalTo sft }
          "and there are no results" >> { features.hasNext should be equalTo false }
        }
      }
      "process a DWithin query correctly" in {
        // create the data store
        val sftName = "dwithintest"
        val sft = SimpleFeatureTypes.createType(sftName, s"NAME:String,dtg:Date,*geom:Point:srid=4326")
        sft.getUserData.put(SF_PROPERTY_START_TIME, "dtg")
        ds.createSchema(sft)

        val fs = ds.getFeatureSource(sftName).asInstanceOf[AccumuloFeatureStore]

        // create a feature
        val geom = WKTUtils.read("POINT(45.0 49.0)")
        val builder = new SimpleFeatureBuilder(sft, featureFactory)
        builder.addAll(List("testType", null, geom))
        val liveFeature = builder.buildFeature("fid-1")

        // make sure we ask the system to re-use the provided feature-ID
        liveFeature.getUserData.put(Hints.USE_PROVIDED_FID, java.lang.Boolean.TRUE)
        val featureCollection = new DefaultFeatureCollection(sftName, sft)
        featureCollection.add(liveFeature)
        fs.addFeatures(featureCollection)

        // compose a CQL query that uses a polygon that is disjoint with the feature bounds
        val ff = CommonFactoryFinder.getFilterFactory2
        val geomFactory = JTSFactoryFinder.getGeometryFactory
        val q = ff.dwithin(ff.property("geom"), ff.literal(geomFactory.createPoint(new Coordinate(45.000001, 48.99999))), 100.0, "meters")
        val query = new Query(sftName, q)

        // Let's read out what we wrote.
        val results = fs.getFeatures(query)
        val features = results.features
        val f = features.next()

        "with correct result" >> { f.getID mustEqual "fid-1" }
        "and no more results" >> { features.hasNext must beFalse }
      }

      "handle transformations" in {
        val sftName = "transformtest1"
        val sft = SimpleFeatureTypes.createType(sftName, s"name:String,dtg:Date,*geom:Point:srid=4326")
        sft.getUserData.put(SF_PROPERTY_START_TIME, "dtg")
        ds.createSchema(sft)

        val fs = ds.getFeatureSource(sftName).asInstanceOf[AccumuloFeatureStore]

        // create a feature
        val geom = WKTUtils.read("POINT(45.0 49.0)")
        val builder = new SimpleFeatureBuilder(sft, featureFactory)
        builder.addAll(List("testType", null, geom))
        val liveFeature = builder.buildFeature("fid-1")

        // make sure we ask the system to re-use the provided feature-ID
        liveFeature.getUserData.put(Hints.USE_PROVIDED_FID, java.lang.Boolean.TRUE)
        val featureCollection = new DefaultFeatureCollection(sftName, sft)
        featureCollection.add(liveFeature)
        fs.addFeatures(featureCollection)

        val query = new Query("transformtest", Filter.INCLUDE,
          Array("name", "derived=strConcat('hello',name)", "geom"))

        // Let's read out what we wrote.
        val results = fs.getFeatures(query)
        val features = results.features
        val f = features.next()

        "with matching schema" >> {
          "name:String:index=false,*geom:Point:srid=4326:index=false,derived:String:index=false" mustEqual
            SimpleFeatureTypes.encodeType(results.getSchema)
        }

        "and correct result" >> { "fid-1=testType|POINT (45 49)|hellotestType" mustEqual DataUtilities.encodeFeature(f) }
      }

      "handle transformations across multiple fields" in {
        // create the data store
        val sftName = "transformtest2"
        val sft = SimpleFeatureTypes.createType(sftName, s"name:String,attr:String,dtg:Date,*geom:Point:srid=4326")
        sft.getUserData.put(SF_PROPERTY_START_TIME, "dtg")
        ds.createSchema(sft)

        val fs = ds.getFeatureSource(sftName).asInstanceOf[AccumuloFeatureStore]

        // create a feature
        val geom = WKTUtils.read("POINT(45.0 49.0)")
        val builder = new SimpleFeatureBuilder(sft, featureFactory)
        builder.addAll(List("testType", "v1", null, geom))
        val liveFeature = builder.buildFeature("fid-1")

        // make sure we ask the system to re-use the provided feature-ID
        liveFeature.getUserData.put(Hints.USE_PROVIDED_FID, java.lang.Boolean.TRUE)
        val featureCollection = new DefaultFeatureCollection(sftName, sft)
        featureCollection.add(liveFeature)
        fs.addFeatures(featureCollection)

        val query = new Query("transformtest", Filter.INCLUDE,
          Array("name", "derived=strConcat(attr,name)", "geom"))

        // Let's read out what we wrote.
        val results = fs.getFeatures(query)
        val features = results.features
        val f = features.next()

        "with matching schemas" >> {
          "name:String:index=false,*geom:Point:srid=4326:index=false,derived:String:index=false" mustEqual SimpleFeatureTypes.encodeType(results.getSchema)
        }

        "and correct results" >> {
          "fid-1=testType|POINT (45 49)|v1testType" mustEqual DataUtilities.encodeFeature(f)
        }
      }

      "handle transformations to subtypes" in {
        // create the data store
        val sftName = "transformtest3"
        val sft = SimpleFeatureTypes.createType(sftName, s"name:String,attr:String,dtg:Date,*geom:Point:srid=4326")
        sft.getUserData.put(SF_PROPERTY_START_TIME, "dtg")
        ds.createSchema(sft)

        val fs = ds.getFeatureSource(sftName).asInstanceOf[AccumuloFeatureStore]

        // create a feature
        val geom = WKTUtils.read("POINT(45.0 49.0)")
        val builder = new SimpleFeatureBuilder(sft, featureFactory)
        builder.addAll(List("testType", "v1", null, geom))
        val liveFeature = builder.buildFeature("fid-1")

        // make sure we ask the system to re-use the provided feature-ID
        liveFeature.getUserData.put(Hints.USE_PROVIDED_FID, java.lang.Boolean.TRUE)
        val featureCollection = new DefaultFeatureCollection(sftName, sft)
        featureCollection.add(liveFeature)
        fs.addFeatures(featureCollection)

        val query = new Query("transformtest", Filter.INCLUDE,
          Array("name", "geom"))

        // Let's read out what we wrote.
        val results = fs.getFeatures(query)
        val features = results.features
        val f = features.next()

        "with matching schemas" >> {
          "name:String:index=false,*geom:Point:srid=4326:index=false" mustEqual SimpleFeatureTypes.encodeType(results.getSchema)
        }

        "and correct results" >> {
          "fid-1=testType|POINT (45 49)" mustEqual DataUtilities.encodeFeature(f)
        }
      }
    }

    "provide ability to configure auth provider by static auths" in {
      // create the data store
      val ds = DataStoreFinder.getDataStore(Map(
        "instanceId" -> "mycloud",
        "zookeepers" -> "zoo1:2181,zoo2:2181,zoo3:2181",
        "user"       -> "myuser",
        "password"   -> "mypassword",
        "auths"      -> "user",
        "tableName"  -> "testwrite",
        "useMock"    -> "true",
        "featureEncoding" -> "avro")).asInstanceOf[AccumuloDataStore]
      ds should not be null
      ds.authorizationsProvider should beAnInstanceOf[FilteringAuthorizationsProvider]
      ds.authorizationsProvider.asInstanceOf[FilteringAuthorizationsProvider].wrappedProvider should beAnInstanceOf[DefaultAuthorizationsProvider]
      ds.authorizationsProvider.asInstanceOf[AuthorizationsProvider].getAuthorizations should be equalTo new Authorizations("user")
    }

    "provide ability to configure auth provider by comma-delimited static auths" in {
      // create the data store
      val ds = DataStoreFinder.getDataStore(Map(
        "instanceId" -> "mycloud",
        "zookeepers" -> "zoo1:2181,zoo2:2181,zoo3:2181",
        "user"       -> "myuser",
        "password"   -> "mypassword",
        "auths"      -> "user,admin,test",
        "tableName"  -> "testwrite",
        "useMock"    -> "true",
        "featureEncoding" -> "avro")).asInstanceOf[AccumuloDataStore]
      ds should not be null
      ds.authorizationsProvider should beAnInstanceOf[FilteringAuthorizationsProvider]
      ds.authorizationsProvider.asInstanceOf[FilteringAuthorizationsProvider].wrappedProvider should beAnInstanceOf[DefaultAuthorizationsProvider]
      ds.authorizationsProvider.asInstanceOf[AuthorizationsProvider].getAuthorizations should be equalTo new Authorizations("user", "admin", "test")
    }

    "fail when auth provider system property does not match an actual class" in {
      System.setProperty(AuthorizationsProvider.AUTH_PROVIDER_SYS_PROPERTY, "my.fake.Clas")
      try {
        // create the data store
        DataStoreFinder.getDataStore(Map(
          "instanceId" -> "mycloud",
          "zookeepers" -> "zoo1:2181,zoo2:2181,zoo3:2181",
          "user"       -> "myuser",
          "password"   -> "mypassword",
          "auths"      -> "user,admin,test",
          "tableName"  -> "testwrite",
          "useMock"    -> "true",
          "featureEncoding" -> "avro")) should throwA[IllegalArgumentException]
      } finally System.clearProperty(AuthorizationsProvider.AUTH_PROVIDER_SYS_PROPERTY)
    }

    "fail when schema does not match metadata" in {
      val sftName = "schematest"
      // slight tweak from default - add '-fr' to name
      val schema = s"%~#s%99#r%${sftName}-fr#cstr%0,3#gh%yyyyMMdd#d::%~#s%3,2#gh::%~#s%#id"
      val ds = DataStoreFinder.getDataStore(Map(
        "instanceId" -> "mycloud",
        "zookeepers" -> "zoo1:2181,zoo2:2181,zoo3:2181",
        "user"       -> "myuser",
        "password"   -> "mypassword",
        "auths"      -> "A,B,C",
        "tableName"  -> "schematest",
        "useMock"    -> "true",
        "indexSchemaFormat"    -> schema,
        "featureEncoding" -> "avro")).asInstanceOf[AccumuloDataStore]

      val sft = SimpleFeatureTypes.createType(sftName, s"name:String,dtg:Date,*geom:Point:srid=4326")
      sft.getUserData.put(SF_PROPERTY_START_TIME, "dtg")
      ds.createSchema(sft)

      val ds2 = DataStoreFinder.getDataStore(Map(
        "instanceId" -> "mycloud",
        "zookeepers" -> "zoo1:2181,zoo2:2181,zoo3:2181",
        "user"       -> "myuser",
        "password"   -> "mypassword",
        "auths"      -> "A,B,C",
        "tableName"  -> "schematest",
        "useMock"    -> "true",
        "indexSchemaFormat"    -> "xyz",
        "featureEncoding" -> "avro")).asInstanceOf[AccumuloDataStore]

      ds2.getFeatureReader(sftName) should throwA[RuntimeException]
    }

    "allow custom schema metadata if not specified" in {
      // relies on data store created in previous test
      val ds = DataStoreFinder.getDataStore(Map(
        "instanceId" -> "mycloud",
        "zookeepers" -> "zoo1:2181,zoo2:2181,zoo3:2181",
        "user"       -> "myuser",
        "password"   -> "mypassword",
        "auths"      -> "A,B,C",
        "tableName"  -> "schematest",
        "useMock"    -> "true",
        "featureEncoding" -> "avro")).asInstanceOf[AccumuloDataStore]
      val sftName = "schematest"

      val fr = ds.getFeatureReader(sftName)
      fr should not be null
    }

    "allow users with sufficient auths to write data" in {
      // create the data store
      val ds = DataStoreFinder.getDataStore(Map(
        "instanceId" -> "mycloud",
        "zookeepers" -> "zoo1:2181,zoo2:2181,zoo3:2181",
        "user"       -> "myuser",
        "password"   -> "mypassword",
        "auths"      -> "user,admin",
        "visibilities" -> "user&admin",
        "tableName"  -> "testwrite",
        "useMock"    -> "true",
        "featureEncoding" -> "avro")).asInstanceOf[AccumuloDataStore]
      ds should not be null

      // create the schema - the auths for this user are sufficient to write data
      val sftName = "authwritetest1"
      val sft = SimpleFeatureTypes.createType(sftName, s"name:String,dtg:Date,*geom:Point:srid=4326")
      sft.getUserData.put(SF_PROPERTY_START_TIME, "dtg")
      ds.createSchema(sft)

      // write some data
      val fs = ds.getFeatureSource(sftName).asInstanceOf[AccumuloFeatureStore]
      val written = fs.addFeatures(new ListFeatureCollection(sft, getFeatures(sft).toList))

      written should not be null
      written.length mustEqual(6)
    }

    "restrict users with insufficient auths from writing data" in {
      // create the data store
      val ds = DataStoreFinder.getDataStore(Map(
        "instanceId" -> "mycloud",
        "zookeepers" -> "zoo1:2181,zoo2:2181,zoo3:2181",
        "user"       -> "myuser",
        "password"   -> "mypassword",
        "auths"      -> "user",
        "visibilities" -> "user&admin",
        "tableName"  -> "testwrite",
        "useMock"    -> "true",
        "featureEncoding" -> "avro")).asInstanceOf[AccumuloDataStore]
      ds should not be null

      // create the schema - the auths for this user are less than the visibility used to write data
      val sftName = "authwritetest2"
      val sft = SimpleFeatureTypes.createType(sftName, s"name:String,dtg:Date,*geom:Point:srid=4326")
      sft.getUserData.put(SF_PROPERTY_START_TIME, "dtg")
      ds.createSchema(sft)

      // write some data
      val fs = ds.getFeatureSource(sftName).asInstanceOf[AccumuloFeatureStore]
      try {
        // this should throw an exception
        fs.addFeatures(new ListFeatureCollection(sft, getFeatures(sft).toList))
        failure("Should not be able to write data")
      } catch {
        case e: RuntimeException => success
      }
    }

    "allow secondary attribute indexes" >> {
      val table = "testing_secondary_index"
      val ds = DataStoreFinder.getDataStore(Map(
        "instanceId" -> "mycloud",
        "zookeepers" -> "zoo1:2181,zoo2:2181,zoo3:2181",
        "user"       -> "myuser",
        "password"   -> "mypassword",
        "tableName"  -> table,
        "useMock"    -> "true")).asInstanceOf[AccumuloDataStore]

      // accumulo supports only alphanum + underscore aka ^\\w+$
      // this should be OK
      val sftName = "somethingsaf3"
      val sft = SimpleFeatureTypes.createType(sftName, s"name:String:index=true,numattr:Integer:index=false,dtg:Date,*geom:Point:srid=4326")
      ds.createSchema(sft)

      val mockInstance = new MockInstance("mycloud")
      val c = mockInstance.getConnector("myuser", "mypassword".getBytes("UTF8"))

      "create all appropriate tables" >> {
        "catalog table" >> { c.tableOperations().exists(table) must beTrue }
        "st_idx table" >> { c.tableOperations().exists(s"${table}_${sftName}_st_idx") must beTrue }
        "records table" >> { c.tableOperations().exists(s"${table}_${sftName}_records") must beTrue }
        "attr idx table" >> { c.tableOperations().exists(s"${table}_${sftName}_attr_idx") must beTrue }
      }

      val pt = gf.createPoint(new Coordinate(0, 0))
      val one = AvroSimpleFeatureFactory.buildAvroFeature(sft, Seq("one", new Integer(1), new DateTime(), pt), "1")
      val two = AvroSimpleFeatureFactory.buildAvroFeature(sft, Seq("two", new Integer(2), new DateTime(), pt), "2")

      val fs = ds.getFeatureSource(sftName).asInstanceOf[SimpleFeatureStore]
      fs.addFeatures(DataUtilities.collection(List(one, two)))
      fs.flush()

      val ff = CommonFactoryFinder.getFilterFactory2

      "query indexed attribute" >> {
        val q1 = ff.equals(ff.property("name"), ff.literal("one"))
        val fr = ds.getFeatureReader(sftName, new Query(sftName, q1))
        val results = fr.iter.toList
        results must haveLength(1)
        results.head.getAttribute("name") must beEqualTo("one")
      }

      "query non-indexed attributes" >> {
        val q2 = ff.equals(ff.property("numattr"), ff.literal(2))
        val fr = ds.getFeatureReader(sftName, new Query(sftName, q2))
        val results = fr.iter.toList
        results must haveLength(1)
        results.head.getAttribute("numattr") must beEqualTo(2)
      }
    }

    "hex encode multibyte chars as multiple underscore + hex" in {
      val table = "testing_chinese_features"
      val ds = DataStoreFinder.getDataStore(Map(
        "instanceId" -> "mycloud",
        "zookeepers" -> "zoo1:2181,zoo2:2181,zoo3:2181",
        "user"       -> "myuser",
        "password"   -> "mypassword",
        "tableName"  -> table,
        "useMock"    -> "true")).asInstanceOf[AccumuloDataStore]

      ds should not be null

      // accumulo supports only alphanum + underscore aka ^\\w+$
      // this should end up hex encoded
      val sftName = "nihao你好"
      val sft = SimpleFeatureTypes.createType(sftName, s"name:String,dtg:Date,*geom:Point:srid=4326")
      ds.createSchema(sft)

      val mockInstance = new MockInstance("mycloud")
      val c = mockInstance.getConnector("myuser", "mypassword".getBytes("UTF8"))

      // encode groups of 2 hex chars since we are doing multibyte chars
      def enc(s: String): String = Hex.encodeHex(s.getBytes("UTF8")).grouped(2)
        .map{ c => "_" + c(0) + c(1) }.mkString.toLowerCase

      // three byte UTF8 chars result in 9 char string
      enc("你").length mustEqual 9
      enc("好").length mustEqual 9

      val encodedSFT = "nihao" + enc("你") + enc("好")
      encodedSFT mustEqual AccumuloDataStore.hexEncodeNonAlphaNumeric(sftName)

      AccumuloDataStore.formatSpatioTemporalIdxTableName(table, sft) mustEqual s"${table}_${encodedSFT}_st_idx"
      AccumuloDataStore.formatRecordTableName(table, sft) mustEqual s"${table}_${encodedSFT}_records"
      AccumuloDataStore.formatAttrIdxTableName(table, sft) mustEqual s"${table}_${encodedSFT}_attr_idx"

      c.tableOperations().exists(table) must beTrue
      c.tableOperations().exists(s"${table}_${encodedSFT}_st_idx") must beTrue
      c.tableOperations().exists(s"${table}_${encodedSFT}_records") must beTrue
      c.tableOperations().exists(s"${table}_${encodedSFT}_attr_idx") must beTrue
    }

    /**
     * Executes a scan for metadata information in the catalog
     *
     * @param ds the Accumulo datastore
     * @param sftName the name of the SimpleFeatureType
     */
    def getScannerResults(ds: AccumuloDataStore, sftName: String): Option[String] = {
      val scanner = ds.createCatalogScanner
      scanner.setRange(new AccRange(s"${METADATA_TAG }_$sftName"))

      val name = "version-" + sftName
      val cfg = new IteratorSetting(1, name, classOf[VersioningIterator])
      VersioningIterator.setMaxVersions(cfg, 1)
      scanner.addScanIterator(cfg)

      val iter = scanner.iterator
      val result =
        if (iter.hasNext) {
          Some(iter.next.getValue.toString)
        } else {
          None
        }

      scanner.removeScanIterator(name)
      result
    }

    def buildPreSecondaryIndexTable(params: Map[String, String], sftName: String) = {
      val rowIds = List(
        "09~regressionTestType~v00~20120102",
        "95~regressionTestType~v00~20120102",
        "53~regressionTestType~v00~20120102",
        "77~regressionTestType~v00~20120102",
        "36~regressionTestType~v00~20120102",
        "91~regressionTestType~v00~20120102")
      val hex = new Hex
      val indexValues: List[Array[Byte]] = List(
        "000000013000000015000000000140468000000000004046800000000000000001349ccf6e18",
        "000000013100000015000000000140468000000000004046800000000000000001349ccf6e18",
        "000000013200000015000000000140468000000000004046800000000000000001349ccf6e18",
        "000000013300000015000000000140468000000000004046800000000000000001349ccf6e18",
        "000000013400000015000000000140468000000000004046800000000000000001349ccf6e18",
        "000000013500000015000000000140468000000000004046800000000000000001349ccf6e18").map {v =>
        hex.decode(v.getBytes)}
      val sft = DataUtilities.createType(sftName, s"name:String,$geotimeAttributes")
      sft.getUserData.put(SF_PROPERTY_START_TIME, "dtg")

      val instance = new MockInstance(params("instanceId"))
      val connector = instance.getConnector(params("user"), params("password").getBytes)
      connector.tableOperations.create(params("tableName"))

      val bw = connector.createBatchWriter(params("tableName"), 1024L, 10L, 10)

      // Insert metadata
      val metadataMutation = new Mutation(s"~METADATA_$sftName")
      metadataMutation.put("attributes", "", "name:String,geom:Geometry:srid=4326,dtg:Date,dtg_end_time:Date")
      metadataMutation.put("bounds", "", "45.0:45.0:49.0:49.0")
      metadataMutation.put("schema", "", s"%~#s%99#r%$sftName#cstr%0,3#gh%yyyyMMdd#d::%~#s%3,2#gh::%~#s%#id")
      bw.addMutation(metadataMutation)

      // Insert features
      getFeatures(sft).zipWithIndex.foreach { case(sf, idx) =>
        val encoded = DataUtilities.encodeFeature(sf)
        val index = new Mutation(rowIds(idx))
        index.put("00", sf.getID, indexValues(idx).toString)
        bw.addMutation(index)

        val data = new Mutation(rowIds(idx))
        data.put(sf.getID, "SimpleFeatureAttribute", encoded)
        bw.addMutation(data)
      }

      bw.flush
      bw.close
    }

    def getFeatureStore(table: String, sftName: String, ds: AccumuloDataStore): AccumuloFeatureStore = {
      val sft = DataUtilities.createType(sftName, s"name:String,dtg:Date,*geom:Point:srid=4326")
      ds.createSchema(sft)
      val fs = ds.getFeatureSource(sftName).asInstanceOf[AccumuloFeatureStore]
      val geom = WKTUtils.read("POINT(45.0 49.0)")
      val builder = new SimpleFeatureBuilder(sft, featureFactory)
      builder.addAll(List(sftName, null, geom))
      val liveFeature = builder.buildFeature("fid-1")

      liveFeature.getUserData.put(Hints.USE_PROVIDED_FID, java.lang.Boolean.TRUE)
      val featureCollection = new DefaultFeatureCollection(sftName, sft)
      featureCollection.add(liveFeature)
      fs.addFeatures(featureCollection)
      fs
    }

    "delete the schema completely" in {
      val table = "testing_delete_schema"
      val sftName = "test"
      val ds = DataStoreFinder.getDataStore(Map(
        "instanceId" -> "mycloud",
        "zookeepers" -> "zoo1:2181,zoo2:2181,zoo3:2181",
        "user"       -> "myuser",
        "password"   -> "mypassword",
        "tableName"  -> table,
        "useMock"    -> "true")).asInstanceOf[AccumuloDataStore]

      ds should not be null

      val fs = getFeatureStore(table, sftName, ds)

      val mockInstance = new MockInstance("mycloud")
      val c = mockInstance.getConnector("myuser", "mypassword".getBytes("UTF8"))

      //tests that tables exist before being deleted
      c.tableOperations().exists(s"${table}_${sftName}_st_idx") must beTrue
      c.tableOperations().exists(s"${table}_${sftName}_records") must beTrue
      c.tableOperations().exists(s"${table}_${sftName}_attr_idx") must beTrue

      val fr = ds.getFeatureReader(sftName)
      //tests that metadata exists in the catalog before being deleted
      fr should not be null

      val scannerResults = getScannerResults(ds, sftName)
      scannerResults should beSome

      ds.deleteSchema(sftName)

      //tables should be deleted now
      c.tableOperations().exists(s"${table}_${sftName}_st_idx") must beFalse
      c.tableOperations().exists(s"${table}_${sftName}_records") must beFalse
      c.tableOperations().exists(s"${table}_${sftName}_attr_idx") must beFalse

      val scannerResultsAfterDeletion = getScannerResults(ds, sftName)

      //metadata should be deleted from the catalog now
      scannerResultsAfterDeletion should beNone

      val query = new Query(sftName, Filter.INCLUDE)
      val results = fs.getFeatures(query)
      results.size() should beEqualTo(0)
    }

    "throw a RuntimeException when calling deleteSchema on 0.10.x records" in {
      val manualParams = Map(
        "instanceId" -> "mycloud",
        "zookeepers" -> "zoo1:2181,zoo2:2181,zoo3:2181",
        "user"       -> "myuser",
        "password"   -> "mypassword",
        "auths"      -> "A,B,C",
        "useMock"    -> "true",
        "tableName"  -> "manualTableForDeletion")
      val sftName = "regressionTestType"

      buildPreSecondaryIndexTable(manualParams, sftName)

      val manualStore = DataStoreFinder.getDataStore(manualParams).asInstanceOf[AccumuloDataStore]
      manualStore.deleteSchema(sftName) should throwA[RuntimeException]
    }

    "keep other tables when a separate schema is deleted" in {
      val table = "testing_delete_schema"
      val ds = DataStoreFinder.getDataStore(Map(
        "instanceId" -> "mycloud",
        "zookeepers" -> "zoo1:2181,zoo2:2181,zoo3:2181",
        "user"       -> "myuser",
        "password"   -> "mypassword",
        "tableName"  -> table,
        "useMock"    -> "true")).asInstanceOf[AccumuloDataStore]

      ds should not be null

      val sftName = "test"
      val sftName2 = "test2"

      val fs = getFeatureStore(table, sftName, ds)
      val fs2 = getFeatureStore(table, sftName2, ds)

      val mockInstance = new MockInstance("mycloud")
      val c = mockInstance.getConnector("myuser", "mypassword".getBytes("UTF8"))

      //tests that tables exist before being deleted
      c.tableOperations().exists(s"${table}_${sftName}_st_idx") must beTrue
      c.tableOperations().exists(s"${table}_${sftName}_records") must beTrue
      c.tableOperations().exists(s"${table}_${sftName}_attr_idx") must beTrue
      c.tableOperations().exists(s"${table}_${sftName2}_st_idx") must beTrue
      c.tableOperations().exists(s"${table}_${sftName2}_records") must beTrue
      c.tableOperations().exists(s"${table}_${sftName2}_attr_idx") must beTrue

      val fr = ds.getFeatureReader(sftName)
      val fr2 = ds.getFeatureReader(sftName2)
      //tests that metadata exists in the catalog before being deleted
      fr should not be null
      fr2 should not be null

      val scannerResults = getScannerResults(ds, sftName)
      val scannerResults2 = getScannerResults(ds, sftName2)
      scannerResults should beSome
      scannerResults2 should beSome

      ds.deleteSchema(sftName)

      //these tables should be deleted now
      c.tableOperations().exists(s"${table}_${sftName}_st_idx") must beFalse
      c.tableOperations().exists(s"${table}_${sftName}_records") must beFalse
      c.tableOperations().exists(s"${table}_${sftName}_attr_idx") must beFalse
      //but these tables should still exist since sftName2 wasn't deleted
      c.tableOperations().exists(s"${table}_${sftName2}_st_idx") must beTrue
      c.tableOperations().exists(s"${table}_${sftName2}_records") must beTrue
      c.tableOperations().exists(s"${table}_${sftName2}_attr_idx") must beTrue

      val scannerResultsAfterDeletion = getScannerResults(ds, sftName)
      val scannerResultsAfterDeletion2 = getScannerResults(ds, sftName2)

      //metadata should be deleted from the catalog now for sftName
      scannerResultsAfterDeletion should beNone
      //metadata should still exist for sftName2
      scannerResultsAfterDeletion2 should beSome

      val query = new Query(sftName, Filter.INCLUDE)
      val query2 = new Query(sftName2, Filter.INCLUDE)
      val results = fs.getFeatures(query)
      val results2 = fs2.getFeatures(query2)
      results.size() should beEqualTo(0)
      results2.size() should beGreaterThan(0)
    }
  }

  def getFeatures(sft: SimpleFeatureType) = (0 until 6).map { i =>
    val builder = new SimpleFeatureBuilder(sft, featureFactory)
    builder.set("geom", WKTUtils.read("POINT(45.0 45.0)"))
    builder.set("dtg", "2012-01-02T05:06:07.000Z")
    builder.set("name",i.toString)
    val sf = builder.buildFeature(i.toString)
    sf.getUserData()(Hints.USE_PROVIDED_FID) = java.lang.Boolean.TRUE
    sf
  }

  "AccumuloFeatureStore" should {
    "compute target schemas from transformation expressions" in {
      val origSFT = SimpleFeatureTypes.createType("test", "name:String,dtg:Date,*geom:Point:srid=4326")
      origSFT.getUserData.put(SF_PROPERTY_START_TIME, "dtg")
      val definitions =
        TransformProcess.toDefinition("name=name;helloName=strConcat('hello', name);geom=geom")

      val result = AccumuloFeatureStore.computeSchema(origSFT, definitions.toSeq)
      println(SimpleFeatureTypes.encodeType(result))

      (result must not).beNull
    }
  }

}<|MERGE_RESOLUTION|>--- conflicted
+++ resolved
@@ -58,11 +58,8 @@
   var id = 0
   val hints = new Hints(Hints.FEATURE_FACTORY, classOf[AvroSimpleFeatureFactory])
   val featureFactory = CommonFactoryFinder.getFeatureFactory(hints)
-<<<<<<< HEAD
   val WGS84 = DefaultGeographicCRS.WGS84
-=======
   val gf = JTSFactoryFinder.getGeometryFactory
->>>>>>> 8d15a69f
 
   def createStore: AccumuloDataStore = {
     // need to add a unique ID, otherwise create schema will throw an exception
@@ -142,7 +139,198 @@
             containsGeometry = containsGeometry | features.next.getDefaultGeometry.equals(geom)
           }
 
-<<<<<<< HEAD
+          "results schema should match" >> { results.getSchema should be equalTo sft }
+          "geometry should be set" >> { containsGeometry should be equalTo true }
+          "result length should be 1" >> { res.length should be equalTo 1 }
+        }
+
+        "return NULL when a feature name does not exist" in {
+          val sftName = "testTypeThatDoesNotExist"
+          ds.getSchema(sftName) must beNull
+        }
+
+        "return an empty iterator correctly" in {
+          // create the data store
+          val fs = ds.getFeatureSource(sftName).asInstanceOf[AccumuloFeatureStore]
+
+          // create a feature
+          val geom = WKTUtils.read("POINT(45.0 49.0)")
+          val builder = new SimpleFeatureBuilder(sft, featureFactory)
+          builder.addAll(List("testType", geom, null))
+          val liveFeature = builder.buildFeature("fid-1")
+
+          // make sure we ask the system to re-use the provided feature-ID
+          liveFeature.getUserData()(Hints.USE_PROVIDED_FID) = java.lang.Boolean.TRUE
+
+          val featureCollection = new DefaultFeatureCollection(sftName, sft)
+
+          featureCollection.add(liveFeature)
+
+          // write the feature to the store
+          val res = fs.addFeatures(featureCollection)
+          "after writing 1 feature" >> { res.length should be equalTo 1 }
+
+          // compose a CQL query that uses a polygon that is disjoint with the feature bounds
+          val cqlFilter = CQL.toFilter(s"BBOX(geom, 64.9,68.9,65.1,69.1)")
+          val query = new Query(sftName, cqlFilter)
+
+          // Let's read out what we wrote.
+          val results = fs.getFeatures(query)
+          val features = results.features
+
+          "where schema matches" >> { results.getSchema should be equalTo sft }
+          "and there are no results" >> { features.hasNext should be equalTo false }
+        }
+      }
+      "process a DWithin query correctly" in {
+        // create the data store
+        val sftName = "dwithintest"
+        val sft = SimpleFeatureTypes.createType(sftName, s"NAME:String,dtg:Date,*geom:Point:srid=4326")
+        sft.getUserData.put(SF_PROPERTY_START_TIME, "dtg")
+        ds.createSchema(sft)
+
+        val fs = ds.getFeatureSource(sftName).asInstanceOf[AccumuloFeatureStore]
+
+        // create a feature
+        val geom = WKTUtils.read("POINT(45.0 49.0)")
+        val builder = new SimpleFeatureBuilder(sft, featureFactory)
+        builder.addAll(List("testType", null, geom))
+        val liveFeature = builder.buildFeature("fid-1")
+
+        // make sure we ask the system to re-use the provided feature-ID
+        liveFeature.getUserData.put(Hints.USE_PROVIDED_FID, java.lang.Boolean.TRUE)
+        val featureCollection = new DefaultFeatureCollection(sftName, sft)
+        featureCollection.add(liveFeature)
+        fs.addFeatures(featureCollection)
+
+        // compose a CQL query that uses a polygon that is disjoint with the feature bounds
+        val ff = CommonFactoryFinder.getFilterFactory2
+        val geomFactory = JTSFactoryFinder.getGeometryFactory
+        val q = ff.dwithin(ff.property("geom"), ff.literal(geomFactory.createPoint(new Coordinate(45.000001, 48.99999))), 100.0, "meters")
+        val query = new Query(sftName, q)
+
+        // Let's read out what we wrote.
+        val results = fs.getFeatures(query)
+        val features = results.features
+        val f = features.next()
+
+        "with correct result" >> { f.getID mustEqual "fid-1" }
+        "and no more results" >> { features.hasNext must beFalse }
+      }
+
+      "handle transformations" in {
+        val sftName = "transformtest1"
+        val sft = SimpleFeatureTypes.createType(sftName, s"name:String,dtg:Date,*geom:Point:srid=4326")
+        sft.getUserData.put(SF_PROPERTY_START_TIME, "dtg")
+        ds.createSchema(sft)
+
+        val fs = ds.getFeatureSource(sftName).asInstanceOf[AccumuloFeatureStore]
+
+        // create a feature
+        val geom = WKTUtils.read("POINT(45.0 49.0)")
+        val builder = new SimpleFeatureBuilder(sft, featureFactory)
+        builder.addAll(List("testType", null, geom))
+        val liveFeature = builder.buildFeature("fid-1")
+
+        // make sure we ask the system to re-use the provided feature-ID
+        liveFeature.getUserData.put(Hints.USE_PROVIDED_FID, java.lang.Boolean.TRUE)
+        val featureCollection = new DefaultFeatureCollection(sftName, sft)
+        featureCollection.add(liveFeature)
+        fs.addFeatures(featureCollection)
+
+        val query = new Query("transformtest", Filter.INCLUDE,
+          Array("name", "derived=strConcat('hello',name)", "geom"))
+
+        // Let's read out what we wrote.
+        val results = fs.getFeatures(query)
+        val features = results.features
+        val f = features.next()
+
+        "with matching schema" >> {
+          "name:String:index=false,*geom:Point:srid=4326:index=false,derived:String:index=false" mustEqual
+            SimpleFeatureTypes.encodeType(results.getSchema)
+        }
+
+        "and correct result" >> { "fid-1=testType|POINT (45 49)|hellotestType" mustEqual DataUtilities.encodeFeature(f) }
+      }
+
+      "handle transformations across multiple fields" in {
+        // create the data store
+        val sftName = "transformtest2"
+        val sft = SimpleFeatureTypes.createType(sftName, s"name:String,attr:String,dtg:Date,*geom:Point:srid=4326")
+        sft.getUserData.put(SF_PROPERTY_START_TIME, "dtg")
+        ds.createSchema(sft)
+
+        val fs = ds.getFeatureSource(sftName).asInstanceOf[AccumuloFeatureStore]
+
+        // create a feature
+        val geom = WKTUtils.read("POINT(45.0 49.0)")
+        val builder = new SimpleFeatureBuilder(sft, featureFactory)
+        builder.addAll(List("testType", "v1", null, geom))
+        val liveFeature = builder.buildFeature("fid-1")
+
+        // make sure we ask the system to re-use the provided feature-ID
+        liveFeature.getUserData.put(Hints.USE_PROVIDED_FID, java.lang.Boolean.TRUE)
+        val featureCollection = new DefaultFeatureCollection(sftName, sft)
+        featureCollection.add(liveFeature)
+        fs.addFeatures(featureCollection)
+
+        val query = new Query("transformtest", Filter.INCLUDE,
+          Array("name", "derived=strConcat(attr,name)", "geom"))
+
+        // Let's read out what we wrote.
+        val results = fs.getFeatures(query)
+        val features = results.features
+        val f = features.next()
+
+        "with matching schemas" >> {
+          "name:String:index=false,*geom:Point:srid=4326:index=false,derived:String:index=false" mustEqual SimpleFeatureTypes.encodeType(results.getSchema)
+        }
+
+        "and correct results" >> {
+          "fid-1=testType|POINT (45 49)|v1testType" mustEqual DataUtilities.encodeFeature(f)
+        }
+      }
+
+      "handle transformations to subtypes" in {
+        // create the data store
+        val sftName = "transformtest3"
+        val sft = SimpleFeatureTypes.createType(sftName, s"name:String,attr:String,dtg:Date,*geom:Point:srid=4326")
+        sft.getUserData.put(SF_PROPERTY_START_TIME, "dtg")
+        ds.createSchema(sft)
+
+        val fs = ds.getFeatureSource(sftName).asInstanceOf[AccumuloFeatureStore]
+
+        // create a feature
+        val geom = WKTUtils.read("POINT(45.0 49.0)")
+        val builder = new SimpleFeatureBuilder(sft, featureFactory)
+        builder.addAll(List("testType", "v1", null, geom))
+        val liveFeature = builder.buildFeature("fid-1")
+
+        // make sure we ask the system to re-use the provided feature-ID
+        liveFeature.getUserData.put(Hints.USE_PROVIDED_FID, java.lang.Boolean.TRUE)
+        val featureCollection = new DefaultFeatureCollection(sftName, sft)
+        featureCollection.add(liveFeature)
+        fs.addFeatures(featureCollection)
+
+        val query = new Query("transformtest", Filter.INCLUDE,
+          Array("name", "geom"))
+
+        // Let's read out what we wrote.
+        val results = fs.getFeatures(query)
+        val features = results.features
+        val f = features.next()
+
+        "with matching schemas" >> {
+          "name:String:index=false,*geom:Point:srid=4326:index=false" mustEqual SimpleFeatureTypes.encodeType(results.getSchema)
+        }
+
+        "and correct results" >> {
+          "fid-1=testType|POINT (45 49)" mustEqual DataUtilities.encodeFeature(f)
+        }
+      }
+    }
+
     "handle default layer preview, bigger than earth, multiple IDL-wrapping geoserver BBOX" in {
       val ds = createStore("IDL")
       val sftName = TestData.featureName
@@ -180,7 +368,6 @@
       val ds = createStore("IDL")
       val sftName = TestData.featureName
       val fs = ds.getFeatureSource(sftName).asInstanceOf[AccumuloFeatureStore]
-
       val ff = CommonFactoryFinder.getFilterFactory2
       val spatial1 = ff.bbox("geom", -181.1, -90, -175.1, 90, CRS.toSRS(WGS84))
       val spatial2 = ff.bbox("geom", 175.1, -90, 181.1, 90, CRS.toSRS(WGS84))
@@ -204,207 +391,6 @@
       val query = new Query(sftName, binarySpatial)
       val results = fs.getFeatures(query)
       results.size() mustEqual 226
-    }
-
-    "handle transformations" in {
-      // create the data store
-      val ds = createStore
-      val sftName = "transformtest"
-      val sft = DataUtilities.createType(sftName, s"name:String,dtg:Date,*geom:Point:srid=4326")
-      sft.getUserData.put(SF_PROPERTY_START_TIME, "dtg")
-      ds.createSchema(sft)
-=======
-          "results schema should match" >> { results.getSchema should be equalTo sft }
-          "geometry should be set" >> { containsGeometry should be equalTo true }
-          "result length should be 1" >> { res.length should be equalTo 1 }
-        }
->>>>>>> 8d15a69f
-
-        "return NULL when a feature name does not exist" in {
-          val sftName = "testTypeThatDoesNotExist"
-          ds.getSchema(sftName) must beNull
-        }
-
-        "return an empty iterator correctly" in {
-          // create the data store
-          val fs = ds.getFeatureSource(sftName).asInstanceOf[AccumuloFeatureStore]
-
-          // create a feature
-          val geom = WKTUtils.read("POINT(45.0 49.0)")
-          val builder = new SimpleFeatureBuilder(sft, featureFactory)
-          builder.addAll(List("testType", geom, null))
-          val liveFeature = builder.buildFeature("fid-1")
-
-          // make sure we ask the system to re-use the provided feature-ID
-          liveFeature.getUserData()(Hints.USE_PROVIDED_FID) = java.lang.Boolean.TRUE
-
-          val featureCollection = new DefaultFeatureCollection(sftName, sft)
-
-          featureCollection.add(liveFeature)
-
-          // write the feature to the store
-          val res = fs.addFeatures(featureCollection)
-          "after writing 1 feature" >> { res.length should be equalTo 1 }
-
-          // compose a CQL query that uses a polygon that is disjoint with the feature bounds
-          val cqlFilter = CQL.toFilter(s"BBOX(geom, 64.9,68.9,65.1,69.1)")
-          val query = new Query(sftName, cqlFilter)
-
-          // Let's read out what we wrote.
-          val results = fs.getFeatures(query)
-          val features = results.features
-
-          "where schema matches" >> { results.getSchema should be equalTo sft }
-          "and there are no results" >> { features.hasNext should be equalTo false }
-        }
-      }
-      "process a DWithin query correctly" in {
-        // create the data store
-        val sftName = "dwithintest"
-        val sft = SimpleFeatureTypes.createType(sftName, s"NAME:String,dtg:Date,*geom:Point:srid=4326")
-        sft.getUserData.put(SF_PROPERTY_START_TIME, "dtg")
-        ds.createSchema(sft)
-
-        val fs = ds.getFeatureSource(sftName).asInstanceOf[AccumuloFeatureStore]
-
-        // create a feature
-        val geom = WKTUtils.read("POINT(45.0 49.0)")
-        val builder = new SimpleFeatureBuilder(sft, featureFactory)
-        builder.addAll(List("testType", null, geom))
-        val liveFeature = builder.buildFeature("fid-1")
-
-        // make sure we ask the system to re-use the provided feature-ID
-        liveFeature.getUserData.put(Hints.USE_PROVIDED_FID, java.lang.Boolean.TRUE)
-        val featureCollection = new DefaultFeatureCollection(sftName, sft)
-        featureCollection.add(liveFeature)
-        fs.addFeatures(featureCollection)
-
-        // compose a CQL query that uses a polygon that is disjoint with the feature bounds
-        val ff = CommonFactoryFinder.getFilterFactory2
-        val geomFactory = JTSFactoryFinder.getGeometryFactory
-        val q = ff.dwithin(ff.property("geom"), ff.literal(geomFactory.createPoint(new Coordinate(45.000001, 48.99999))), 100.0, "meters")
-        val query = new Query(sftName, q)
-
-        // Let's read out what we wrote.
-        val results = fs.getFeatures(query)
-        val features = results.features
-        val f = features.next()
-
-        "with correct result" >> { f.getID mustEqual "fid-1" }
-        "and no more results" >> { features.hasNext must beFalse }
-      }
-
-      "handle transformations" in {
-        val sftName = "transformtest1"
-        val sft = SimpleFeatureTypes.createType(sftName, s"name:String,dtg:Date,*geom:Point:srid=4326")
-        sft.getUserData.put(SF_PROPERTY_START_TIME, "dtg")
-        ds.createSchema(sft)
-
-        val fs = ds.getFeatureSource(sftName).asInstanceOf[AccumuloFeatureStore]
-
-        // create a feature
-        val geom = WKTUtils.read("POINT(45.0 49.0)")
-        val builder = new SimpleFeatureBuilder(sft, featureFactory)
-        builder.addAll(List("testType", null, geom))
-        val liveFeature = builder.buildFeature("fid-1")
-
-        // make sure we ask the system to re-use the provided feature-ID
-        liveFeature.getUserData.put(Hints.USE_PROVIDED_FID, java.lang.Boolean.TRUE)
-        val featureCollection = new DefaultFeatureCollection(sftName, sft)
-        featureCollection.add(liveFeature)
-        fs.addFeatures(featureCollection)
-
-        val query = new Query("transformtest", Filter.INCLUDE,
-          Array("name", "derived=strConcat('hello',name)", "geom"))
-
-        // Let's read out what we wrote.
-        val results = fs.getFeatures(query)
-        val features = results.features
-        val f = features.next()
-
-        "with matching schema" >> {
-          "name:String:index=false,*geom:Point:srid=4326:index=false,derived:String:index=false" mustEqual
-            SimpleFeatureTypes.encodeType(results.getSchema)
-        }
-
-        "and correct result" >> { "fid-1=testType|POINT (45 49)|hellotestType" mustEqual DataUtilities.encodeFeature(f) }
-      }
-
-      "handle transformations across multiple fields" in {
-        // create the data store
-        val sftName = "transformtest2"
-        val sft = SimpleFeatureTypes.createType(sftName, s"name:String,attr:String,dtg:Date,*geom:Point:srid=4326")
-        sft.getUserData.put(SF_PROPERTY_START_TIME, "dtg")
-        ds.createSchema(sft)
-
-        val fs = ds.getFeatureSource(sftName).asInstanceOf[AccumuloFeatureStore]
-
-        // create a feature
-        val geom = WKTUtils.read("POINT(45.0 49.0)")
-        val builder = new SimpleFeatureBuilder(sft, featureFactory)
-        builder.addAll(List("testType", "v1", null, geom))
-        val liveFeature = builder.buildFeature("fid-1")
-
-        // make sure we ask the system to re-use the provided feature-ID
-        liveFeature.getUserData.put(Hints.USE_PROVIDED_FID, java.lang.Boolean.TRUE)
-        val featureCollection = new DefaultFeatureCollection(sftName, sft)
-        featureCollection.add(liveFeature)
-        fs.addFeatures(featureCollection)
-
-        val query = new Query("transformtest", Filter.INCLUDE,
-          Array("name", "derived=strConcat(attr,name)", "geom"))
-
-        // Let's read out what we wrote.
-        val results = fs.getFeatures(query)
-        val features = results.features
-        val f = features.next()
-
-        "with matching schemas" >> {
-          "name:String:index=false,*geom:Point:srid=4326:index=false,derived:String:index=false" mustEqual SimpleFeatureTypes.encodeType(results.getSchema)
-        }
-
-        "and correct results" >> {
-          "fid-1=testType|POINT (45 49)|v1testType" mustEqual DataUtilities.encodeFeature(f)
-        }
-      }
-
-      "handle transformations to subtypes" in {
-        // create the data store
-        val sftName = "transformtest3"
-        val sft = SimpleFeatureTypes.createType(sftName, s"name:String,attr:String,dtg:Date,*geom:Point:srid=4326")
-        sft.getUserData.put(SF_PROPERTY_START_TIME, "dtg")
-        ds.createSchema(sft)
-
-        val fs = ds.getFeatureSource(sftName).asInstanceOf[AccumuloFeatureStore]
-
-        // create a feature
-        val geom = WKTUtils.read("POINT(45.0 49.0)")
-        val builder = new SimpleFeatureBuilder(sft, featureFactory)
-        builder.addAll(List("testType", "v1", null, geom))
-        val liveFeature = builder.buildFeature("fid-1")
-
-        // make sure we ask the system to re-use the provided feature-ID
-        liveFeature.getUserData.put(Hints.USE_PROVIDED_FID, java.lang.Boolean.TRUE)
-        val featureCollection = new DefaultFeatureCollection(sftName, sft)
-        featureCollection.add(liveFeature)
-        fs.addFeatures(featureCollection)
-
-        val query = new Query("transformtest", Filter.INCLUDE,
-          Array("name", "geom"))
-
-        // Let's read out what we wrote.
-        val results = fs.getFeatures(query)
-        val features = results.features
-        val f = features.next()
-
-        "with matching schemas" >> {
-          "name:String:index=false,*geom:Point:srid=4326:index=false" mustEqual SimpleFeatureTypes.encodeType(results.getSchema)
-        }
-
-        "and correct results" >> {
-          "fid-1=testType|POINT (45 49)" mustEqual DataUtilities.encodeFeature(f)
-        }
-      }
     }
 
     "provide ability to configure auth provider by static auths" in {
