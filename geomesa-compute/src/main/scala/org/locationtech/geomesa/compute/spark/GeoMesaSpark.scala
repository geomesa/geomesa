/*
 * Copyright 2014 Commonwealth Computer Research, Inc.
 *
 * Licensed under the Apache License, Version 2.0 (the "License");
 * you may not use this file except in compliance with the License.
 * You may obtain a copy of the License at
 *
 * http://www.apache.org/licenses/LICENSE-2.0
 *
 * Unless required by applicable law or agreed to in writing, software
 * distributed under the License is distributed on an "AS IS" BASIS,
 * WITHOUT WARRANTIES OR CONDITIONS OF ANY KIND, either express or implied.
 * See the License for the specific language governing permissions and
 * limitations under the License.
 */

package org.locationtech.geomesa.compute.spark

import java.text.SimpleDateFormat
import java.util.UUID

import com.esotericsoftware.kryo.Kryo
import com.esotericsoftware.kryo.io.{Input, Output}
import com.google.common.cache.{CacheBuilder, CacheLoader}
import com.typesafe.scalalogging.slf4j.Logging
import org.apache.accumulo.core.client.mapreduce.AccumuloInputFormat
import org.apache.accumulo.core.client.mapreduce.lib.util.{ConfiguratorBase, InputConfigurator}
import org.apache.accumulo.core.util.{Pair => AccPair}
import org.apache.hadoop.conf.Configuration
import org.apache.hadoop.io.Text
import org.apache.spark.rdd.RDD
import org.apache.spark.serializer.KryoRegistrator
import org.apache.spark.{SparkConf, SparkContext}
import org.geotools.data.{DataStore, DataStoreFinder, DefaultTransaction, Query}
import org.geotools.factory.CommonFactoryFinder
import org.geotools.filter.text.ecql.ECQL
import org.locationtech.geomesa.accumulo.data.AccumuloDataStore
import org.locationtech.geomesa.accumulo.index
import org.locationtech.geomesa.accumulo.index.{ExplainNull, QueryPlanner, STIdxStrategy}
<<<<<<< HEAD
import org.locationtech.geomesa.features.SimpleFeatureSerializers
import org.locationtech.geomesa.features.kryo.serialization.SimpleFeatureSerializer
import org.locationtech.geomesa.jobs.GeoMesaConfigurator
import org.locationtech.geomesa.jobs.interop.mapreduce._
=======
import org.locationtech.geomesa.accumulo.stats.QueryStatTransform
import org.locationtech.geomesa.features.{SimpleFeatureSerializers, SimpleFeatureDeserializers}
import org.locationtech.geomesa.features.kryo.serialization.{KryoFeatureSerializer, SimpleFeatureSerializer}
>>>>>>> a729e1c4
import org.locationtech.geomesa.utils.geotools.SimpleFeatureTypes
import org.opengis.feature.simple.{SimpleFeature, SimpleFeatureType}
import org.opengis.filter._

import scala.collection.JavaConversions._

object GeoMesaSpark extends Logging {

  def init(conf: SparkConf, ds: DataStore): SparkConf = {
    val typeOptions = ds.getTypeNames.map { t => (t, SimpleFeatureTypes.encodeType(ds.getSchema(t)))}
    typeOptions.foreach { case (k, v) => System.setProperty(typeProp(k), v)}
    val extraOpts = typeOptions.map { case (k, v) => jOpt(k, v)}.mkString(" ")

    conf.set("spark.executor.extraJavaOptions", extraOpts)
    conf.set("spark.serializer", "org.apache.spark.serializer.KryoSerializer")
    conf.set("spark.kryo.registrator", classOf[GeoMesaSparkKryoRegistrator].getName)
  }

  def typeProp(typeName: String) = s"geomesa.types.$typeName"

  def jOpt(typeName: String, spec: String) = s"-D${typeProp(typeName)}=$spec"

  def rdd(conf: Configuration,
          sc: SparkContext,
          dsParams: Map[String, String],
          query: Query,
          numberOfSplits: Option[Int]): RDD[SimpleFeature] = {
    rdd(conf, sc, dsParams, query, false, numberOfSplits)
  }

  def rdd(conf: Configuration,
          sc: SparkContext,
          dsParams: Map[String, String],
          query: Query,
          useMock: Boolean = false,
          numberOfSplits: Option[Int] = None): RDD[SimpleFeature] = {
    val ds = DataStoreFinder.getDataStore(dsParams).asInstanceOf[AccumuloDataStore]
    val typeName = query.getTypeName
    val sft = ds.getSchema(typeName)
    val spec = SimpleFeatureTypes.encodeType(sft)
    val featureEncoding = ds.getFeatureEncoding(sft)
    val indexSchema = ds.getIndexSchemaFmt(typeName)
    val version = ds.getGeomesaVersion(sft)
    val queryPlanner = new QueryPlanner(sft, featureEncoding, indexSchema, ds, ds.strategyHints(sft), version)

    val qps = new STIdxStrategy().getQueryPlans(query, queryPlanner, ExplainNull)
    if (qps.length > 1) {
      logger.error("The query being executed requires multiple scans, which is not currently " +
          "supported by geomesa. Your result set will be partially incomplete. This is most likely due to " +
          s"an OR clause in your query. Query: ${QueryStatTransform.filterToString(query.getFilter)}")
    }
    val qp = qps.head

    ConfiguratorBase.setConnectorInfo(classOf[AccumuloInputFormat], conf, ds.connector.whoami(), ds.authToken)

    if (useMock){
      ConfiguratorBase.setMockInstance(classOf[AccumuloInputFormat],
        conf,
        ds.connector.getInstance().getInstanceName)
    } else {
      ConfiguratorBase.setZooKeeperInstance(classOf[AccumuloInputFormat],
        conf,
        ds.connector.getInstance().getInstanceName,
        ds.connector.getInstance().getZooKeepers)
    }
    InputConfigurator.setInputTableName(classOf[AccumuloInputFormat], conf, ds.getSpatioTemporalTable(sft))
    InputConfigurator.setRanges(classOf[AccumuloInputFormat], conf, qp.ranges)
    qp.iterators.foreach { is => InputConfigurator.addIterator(classOf[AccumuloInputFormat], conf, is)}

    if (!qp.columnFamilies.isEmpty) {
      InputConfigurator.fetchColumns(classOf[AccumuloInputFormat],
        conf,
        qp.columnFamilies.map(cf => new AccPair[Text, Text](cf, null)))
    }

    if (numberOfSplits.isDefined) {
      GeoMesaConfigurator.setDesiredSplits(conf,
        numberOfSplits.get * sc.getExecutorStorageStatus.length)
      InputConfigurator.setAutoAdjustRanges(classOf[AccumuloInputFormat], conf, false)
      InputConfigurator.setAutoAdjustRanges(classOf[GeoMesaInputFormat], conf, false)
    }
    GeoMesaConfigurator.setSerialization(conf)
    GeoMesaConfigurator.setDataStoreInParams(conf, dsParams)
    GeoMesaConfigurator.setFeatureType(conf, typeName)
    if (query.getFilter != Filter.INCLUDE) {
      GeoMesaConfigurator.setFilter(conf, ECQL.toCQL(query.getFilter))
    }

    index.getTransformSchema(query).foreach(GeoMesaConfigurator.setTransformSchema(conf, _))

    sc.newAPIHadoopRDD(conf, classOf[GeoMesaInputFormat], classOf[Text], classOf[SimpleFeature]).map(U => U._2)

  }

  /**
   * Writes this RDD to a GeoMesa table.
   * The type must exist in the data store, and all of the features in the RDD must be of this type.
   * @param rdd
   * @param writeDataStoreParams
   * @param writeTypeName
   */
  def save(rdd: RDD[SimpleFeature], writeDataStoreParams: Map[String, String], writeTypeName: String): Unit = {
    val ds = DataStoreFinder.getDataStore(writeDataStoreParams).asInstanceOf[AccumuloDataStore]
    require(ds.getSchema(writeTypeName) != null, "feature type must exist before calling save.  Call .createSchema on the DataStore before calling .save")

    rdd.foreachPartition { iter =>
      val ds = DataStoreFinder.getDataStore(writeDataStoreParams).asInstanceOf[AccumuloDataStore]
      val transaction = new DefaultTransaction(UUID.randomUUID().toString)
      val featureWriter = ds.getFeatureWriterAppend(writeTypeName, transaction)
      val attrNames = featureWriter.getFeatureType.getAttributeDescriptors.map(_.getLocalName)
      try {
        iter.foreach { case rawFeature =>
          val newFeature = featureWriter.next()
          attrNames.foreach(an => newFeature.setAttribute(an, rawFeature.getAttribute(an)))
          featureWriter.write()
        }
        transaction.commit()
      } finally {
        featureWriter.close()
      }
    }
  }

  def countByDay(conf: Configuration, sccc: SparkContext, dsParams: Map[String, String], query: Query, dateField: String = "dtg") = {
    val d = rdd(conf, sccc, dsParams, query)
    val dayAndFeature = d.mapPartitions { iter =>
      val df = new SimpleDateFormat("yyyyMMdd")
      val ff = CommonFactoryFinder.getFilterFactory2
      val exp = ff.property(dateField)
      iter.map { f => (df.format(exp.evaluate(f).asInstanceOf[java.util.Date]), f)}
    }
    val groupedByDay = dayAndFeature.groupBy { case (date, _) => date}
    groupedByDay.map { case (date, iter) => (date, iter.size)}
  }

}

class GeoMesaSparkKryoRegistrator extends KryoRegistrator {

  override def registerClasses(kryo: Kryo): Unit = {
    val serializer = new com.esotericsoftware.kryo.Serializer[SimpleFeature]() {
      val typeCache = CacheBuilder.newBuilder().build(
        new CacheLoader[String, SimpleFeatureType] {
          override def load(key: String): SimpleFeatureType = {
            val spec = System.getProperty(GeoMesaSpark.typeProp(key))
            if (spec == null) throw new IllegalArgumentException(s"Couldn't find property geomesa.types.$key")
            SimpleFeatureTypes.createType(key, spec)
          }
        })

      val serializerCache = CacheBuilder.newBuilder().build(
        new CacheLoader[String, SimpleFeatureSerializer] {
          override def load(key: String): SimpleFeatureSerializer = new SimpleFeatureSerializer(typeCache.get(key))
        })

      override def write(kryo: Kryo, out: Output, feature: SimpleFeature): Unit = {
        val typeName = feature.getFeatureType.getTypeName
        out.writeString(typeName)
        serializerCache.get(typeName).write(kryo, out, feature)
      }

      override def read(kry: Kryo, in: Input, clazz: Class[SimpleFeature]): SimpleFeature = {
        val typeName = in.readString()
        serializerCache.get(typeName).read(kryo, in, clazz)
      }
    }

    kryo.setReferences(false)
    SimpleFeatureSerializers.simpleFeatureImpls.foreach(kryo.register(_, serializer, kryo.getNextRegistrationId))
  }
}<|MERGE_RESOLUTION|>--- conflicted
+++ resolved
@@ -37,16 +37,9 @@
 import org.locationtech.geomesa.accumulo.data.AccumuloDataStore
 import org.locationtech.geomesa.accumulo.index
 import org.locationtech.geomesa.accumulo.index.{ExplainNull, QueryPlanner, STIdxStrategy}
-<<<<<<< HEAD
-import org.locationtech.geomesa.features.SimpleFeatureSerializers
-import org.locationtech.geomesa.features.kryo.serialization.SimpleFeatureSerializer
-import org.locationtech.geomesa.jobs.GeoMesaConfigurator
-import org.locationtech.geomesa.jobs.interop.mapreduce._
-=======
 import org.locationtech.geomesa.accumulo.stats.QueryStatTransform
 import org.locationtech.geomesa.features.{SimpleFeatureSerializers, SimpleFeatureDeserializers}
 import org.locationtech.geomesa.features.kryo.serialization.{KryoFeatureSerializer, SimpleFeatureSerializer}
->>>>>>> a729e1c4
 import org.locationtech.geomesa.utils.geotools.SimpleFeatureTypes
 import org.opengis.feature.simple.{SimpleFeature, SimpleFeatureType}
 import org.opengis.filter._
@@ -56,10 +49,10 @@
 object GeoMesaSpark extends Logging {
 
   def init(conf: SparkConf, ds: DataStore): SparkConf = {
-    val typeOptions = ds.getTypeNames.map { t => (t, SimpleFeatureTypes.encodeType(ds.getSchema(t)))}
-    typeOptions.foreach { case (k, v) => System.setProperty(typeProp(k), v)}
-    val extraOpts = typeOptions.map { case (k, v) => jOpt(k, v)}.mkString(" ")
-
+    val typeOptions = ds.getTypeNames.map { t => (t, SimpleFeatureTypes.encodeType(ds.getSchema(t))) }
+    typeOptions.foreach { case (k,v) => System.setProperty(typeProp(k), v) }
+    val extraOpts = typeOptions.map { case (k,v) => jOpt(k, v) }.mkString(" ")
+    
     conf.set("spark.executor.extraJavaOptions", extraOpts)
     conf.set("spark.serializer", "org.apache.spark.serializer.KryoSerializer")
     conf.set("spark.kryo.registrator", classOf[GeoMesaSparkKryoRegistrator].getName)
@@ -176,10 +169,10 @@
       val df = new SimpleDateFormat("yyyyMMdd")
       val ff = CommonFactoryFinder.getFilterFactory2
       val exp = ff.property(dateField)
-      iter.map { f => (df.format(exp.evaluate(f).asInstanceOf[java.util.Date]), f)}
-    }
-    val groupedByDay = dayAndFeature.groupBy { case (date, _) => date}
-    groupedByDay.map { case (date, iter) => (date, iter.size)}
+      iter.map { f => (df.format(exp.evaluate(f).asInstanceOf[java.util.Date]), f) }
+    }
+    val groupedByDay = dayAndFeature.groupBy { case (date, _) => date }
+    groupedByDay.map { case (date, iter) => (date, iter.size) }
   }
 
 }
