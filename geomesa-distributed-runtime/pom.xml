<?xml version="1.0"?>
<!--
  ~ Copyright 2014 Commonwealth Computer Research, Inc.
  ~
  ~ Licensed under the Apache License, Version 2.0 (the "License");
  ~ you may not use this file except in compliance with the License.
  ~ You may obtain a copy of the License at
  ~
  ~ http://www.apache.org/licenses/LICENSE-2.0
  ~
  ~ Unless required by applicable law or agreed to in writing, software
  ~ distributed under the License is distributed on an "AS IS" BASIS,
  ~ WITHOUT WARRANTIES OR CONDITIONS OF ANY KIND, either express or implied.
  ~ See the License for the specific language governing permissions and
  ~ limitations under the License.
  -->

<project xmlns="http://maven.apache.org/POM/4.0.0" xmlns:xsi="http://www.w3.org/2001/XMLSchema-instance" xsi:schemaLocation="http://maven.apache.org/POM/4.0.0 http://maven.apache.org/xsd/maven-4.0.0.xsd">
    <modelVersion>4.0.0</modelVersion>
    <parent>
        <groupId>org.locationtech.geomesa</groupId>
<<<<<<< HEAD
        <artifactId>geomesa</artifactId>
        <version>1.0.0-rc.7-SNAPSHOT</version>
=======
        <artifactId>geomesa-accumulo1.5</artifactId>
        <version>1.1.0-rc.1-SNAPSHOT</version>
>>>>>>> 10d7ca11
    </parent>

    <artifactId>geomesa-distributed-runtime</artifactId>
    <name>GeoMesa Distributed Runtime</name>

    <properties>
        <project.build.sourceEncoding>UTF-8</project.build.sourceEncoding>
    </properties>

    <dependencies>
        <dependency>
            <groupId>org.locationtech.geomesa</groupId>
            <artifactId>geomesa-accumulo-datastore</artifactId>
        </dependency>
        <dependency>
            <groupId>org.geotools</groupId>
            <artifactId>gt-opengis</artifactId>
        </dependency>
    </dependencies>

    <build>
        <plugins>
            <plugin>
                <groupId>org.apache.maven.plugins</groupId>
                <artifactId>maven-shade-plugin</artifactId>
                <version>2.0</version>
                <executions>
                    <execution>
                        <phase>package</phase>
                        <goals>
                            <goal>shade</goal>
                        </goals>
                        <configuration>
                            <createDependencyReducedPom>false</createDependencyReducedPom>
                            <artifactSet>
                                <excludes>
                                    <exclude>org.slf4j:*</exclude>
                                </excludes>
                            </artifactSet>
                            <filters>
                                <filter>
                                    <artifact>*:*</artifact>
                                    <excludes>
                                        <exclude>META-INF/*.SF</exclude>
                                        <exclude>META-INF/*.DSA</exclude>
                                        <exclude>META-INF/*.RSA</exclude>
                                    </excludes>
                                </filter>
                            </filters>
                            <transformers>
                                <transformer implementation="org.apache.maven.plugins.shade.resource.ServicesResourceTransformer" />
                            </transformers>
                        </configuration>
                    </execution>
                </executions>
            </plugin>
        </plugins>
    </build>

</project><|MERGE_RESOLUTION|>--- conflicted
+++ resolved
@@ -19,13 +19,8 @@
     <modelVersion>4.0.0</modelVersion>
     <parent>
         <groupId>org.locationtech.geomesa</groupId>
-<<<<<<< HEAD
         <artifactId>geomesa</artifactId>
-        <version>1.0.0-rc.7-SNAPSHOT</version>
-=======
-        <artifactId>geomesa-accumulo1.5</artifactId>
         <version>1.1.0-rc.1-SNAPSHOT</version>
->>>>>>> 10d7ca11
     </parent>
 
     <artifactId>geomesa-distributed-runtime</artifactId>
